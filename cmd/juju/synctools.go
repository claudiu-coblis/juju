--- conflicted
+++ resolved
@@ -79,11 +79,7 @@
 	if err != nil {
 		return err
 	}
-<<<<<<< HEAD
-	log.Infof("cmd/juju: downloaded %v (%dkB), uploading", toolsName, (nBytes+512)/1024)
-=======
-	log.Infof("downloaded %v (%dkB), uploading", toolsPath, (nBytes+512)/1024)
->>>>>>> f00c56c4
+	log.Infof("downloaded %v (%dkB), uploading", toolsName, (nBytes+512)/1024)
 	fmt.Fprintf(ctx.Stderr, ", download %dkB, uploading\n", (nBytes+512)/1024)
 
 	if err := target.Put(toolsName, buf, nBytes); err != nil {
@@ -138,12 +134,6 @@
 	if err != nil {
 		return err
 	}
-<<<<<<< HEAD
-=======
-	for _, tool := range targetToolsList.Private {
-		log.Debugf("found target tool: %s", tool)
-	}
->>>>>>> f00c56c4
 	targetTools := targetToolsList.Private
 	targetStorage := targetEnv.Storage()
 	if c.publicBucket {
@@ -154,7 +144,7 @@
 		}
 	}
 	for _, tool := range targetTools {
-		log.Debugf("cmd/juju: found target tool: %s", tool)
+		log.Debugf("found target tool: %s", tool)
 	}
 	missing := toolsToCopy.Exclude(targetTools)
 	fmt.Fprintf(ctx.Stdout, "found %d tools in target; %d tools to be copied\n",
