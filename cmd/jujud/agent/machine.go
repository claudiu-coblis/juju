--- conflicted
+++ resolved
@@ -706,7 +706,6 @@
 	runner.StartWorker("rsyslog", func() (worker.Worker, error) {
 		return cmdutil.NewRsyslogConfigWorker(st.Rsyslog(), agentConfig, rsyslogMode)
 	})
-<<<<<<< HEAD
 
 	if !isEnvironManager {
 		runner.StartWorker("converter", func() (worker.Worker, error) {
@@ -725,11 +724,6 @@
 		})
 	}
 
-	// TODO(wallyworld) - we don't want the storage workers running yet, even with feature flag.
-	// Will be enabled in a followup branch.
-	enableStorageWorkers := false
-=======
->>>>>>> 2a415a92
 	if featureflag.Enabled(feature.Storage) {
 		runner.StartWorker("diskmanager", func() (worker.Worker, error) {
 			api, err := st.DiskManager()
