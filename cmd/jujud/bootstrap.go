package main

import (
	"encoding/base64"
	"fmt"
	"launchpad.net/gnuflag"
	"launchpad.net/goyaml"
	"launchpad.net/juju-core/cmd"
	"launchpad.net/juju-core/environs"
	"launchpad.net/juju-core/environs/config"
	"launchpad.net/juju-core/state"
	"launchpad.net/juju-core/version"
)

type BootstrapCommand struct {
<<<<<<< HEAD
	cmd.CommandBase
	Conf       AgentConf
	InstanceId string
	EnvConfig  map[string]interface{}
=======
	Conf      AgentConf
	EnvConfig map[string]interface{}
>>>>>>> a92a4d7c
}

// Info returns a decription of the command.
func (c *BootstrapCommand) Info() *cmd.Info {
	return &cmd.Info{
		Name:    "bootstrap-state",
		Purpose: "initialize juju state",
	}
}

func (c *BootstrapCommand) SetFlags(f *gnuflag.FlagSet) {
	c.Conf.addFlags(f)
	yamlBase64Var(f, &c.EnvConfig, "env-config", "", "initial environment configuration (yaml, base64 encoded)")
}

// Init initializes the command for running.
func (c *BootstrapCommand) Init(args []string) error {
	if len(c.EnvConfig) == 0 {
		return requiredError("env-config")
	}
	return c.Conf.checkArgs(args)
}

// Run initializes state for an environment.
func (c *BootstrapCommand) Run(_ *cmd.Context) error {
	if err := c.Conf.read("bootstrap"); err != nil {
		return err
	}
	cfg, err := config.New(c.EnvConfig)
	if err != nil {
		return err
	}
	provider, err := environs.Provider(cfg.Type())
	if err != nil {
		return err
	}
	instanceId, err := provider.InstanceId()
	if err != nil {
		return err
	}

	// There is no entity that's created at init time.
	c.Conf.StateInfo.EntityName = ""
	st, err := state.Initialize(c.Conf.StateInfo, cfg)
	if err != nil {
		return err
	}
	defer st.Close()

	// TODO: we need to be able to customize machine jobs, not just hardcode these.
	m, err := st.InjectMachine(version.Current.Series, instanceId,
		state.JobManageEnviron, state.JobServeAPI)
	if err != nil {
		return err
	}
	_, err = st.AddUser("admin", c.Conf.OldPassword)
	if err != nil {
		return err
	}
	if err := m.SetMongoPassword(c.Conf.OldPassword); err != nil {
		return err
	}
	if err := st.SetAdminMongoPassword(c.Conf.OldPassword); err != nil {
		return err
	}
	return nil
}

// yamlBase64Value implements gnuflag.Value on a map[string]interface{}.
type yamlBase64Value map[string]interface{}

// Set decodes the base64 value into yaml then expands that into a map.
func (v *yamlBase64Value) Set(value string) error {
	decoded, err := base64.StdEncoding.DecodeString(value)
	if err != nil {
		return err
	}
	return goyaml.Unmarshal(decoded, v)
}

func (v *yamlBase64Value) String() string {
	return fmt.Sprintf("%v", *v)
}

// yamlBase64Var sets up a gnuflag flag analogous to the FlagSet.*Var methods.
func yamlBase64Var(fs *gnuflag.FlagSet, target *map[string]interface{}, name string, value string, usage string) {
	fs.Var((*yamlBase64Value)(target), name, usage)
}<|MERGE_RESOLUTION|>--- conflicted
+++ resolved
@@ -13,15 +13,9 @@
 )
 
 type BootstrapCommand struct {
-<<<<<<< HEAD
 	cmd.CommandBase
-	Conf       AgentConf
-	InstanceId string
-	EnvConfig  map[string]interface{}
-=======
 	Conf      AgentConf
 	EnvConfig map[string]interface{}
->>>>>>> a92a4d7c
 }
 
 // Info returns a decription of the command.
