--- conflicted
+++ resolved
@@ -49,17 +49,7 @@
 	"launchpad.net/juju-core/worker/upgrader"
 )
 
-<<<<<<< HEAD
 var logger = loggo.GetLogger("juju.cmd.jujud")
-=======
-var machineLogger = loggo.GetLogger("juju.jujud.machine")
-
-type workerRunner interface {
-	worker.Worker
-	StartWorker(id string, startFunc func() (worker.Worker, error)) error
-	StopWorker(id string) error
-}
->>>>>>> 0479a186
 
 var newRunner = func(isFatal func(error) bool, moreImportant func(e0, e1 error) bool) worker.Runner {
 	return worker.NewRunner(isFatal, moreImportant)
@@ -346,15 +336,11 @@
 		case state.JobHostUnits:
 			// Implemented in APIWorker.
 		case state.JobManageEnviron:
+			logger.Debugf("setting GOMAXPROCS to %d to run the apiserver", runtime.NumCPU())
+			runtime.GOMAXPROCS(runtime.NumCPU())
 			a.startWorkerAfterUpgrade(runner, "instancepoller", func() (worker.Worker, error) {
 				return instancepoller.NewWorker(st), nil
 			})
-<<<<<<< HEAD
-=======
-		case state.JobManageState:
-			machineLogger.Debugf("setting GOMAXPROCS to %d to run the apiserver", runtime.NumCPU())
-			runtime.GOMAXPROCS(runtime.NumCPU())
->>>>>>> 0479a186
 			runner.StartWorker("apiserver", func() (worker.Worker, error) {
 				// If the configuration does not have the required information,
 				// it is currently not a recoverable error, so we kill the whole
