--- conflicted
+++ resolved
@@ -52,12 +52,9 @@
 	s.zkConn.Close()
 }
 
-<<<<<<< HEAD
-=======
 // invalidateEnvironment alters the environment configuration
 // so the ConfigNode returned from the watcher will not pass
 // validation.
->>>>>>> df16fd9a
 func (s *ProvisioningSuite) invalidateEnvironment() error {
 	env, err := s.st.EnvironConfig()
 	if err != nil {
@@ -68,10 +65,7 @@
 	return err
 }
 
-<<<<<<< HEAD
-=======
 // fixEnvironment undoes the work of invalidateEnvironment.
->>>>>>> df16fd9a
 func (s *ProvisioningSuite) fixEnvironment() error {
 	env, err := s.st.EnvironConfig()
 	if err != nil {
@@ -86,29 +80,6 @@
 	c.Assert(p.Stop(), IsNil)
 }
 
-<<<<<<< HEAD
-// checkStartInstance checks that a machine has been started.
-func (s *ProvisioningSuite) checkStartInstance(c *C, op <-chan dummy.Operation) {
-	// use the non fatal variants to avoid leaking 
-	// provisioners.	
-	select {
-	case o := <-op:
-		c.Check(o.Kind, Equals, dummy.OpStartInstance)
-	case <-time.After(3 * time.Second):
-		c.Errorf("ProvisioningAgent did not action AddMachine after 3 second")
-	}
-}
-
-// checkStopInstance checks that a machine has been stopped.
-func (s *ProvisioningSuite) checkStopInstance(c *C, op <-chan dummy.Operation) {
-	// use the non fatal variants to avoid leaking 
-	// provisioners.	
-	select {
-	case o := <-op:
-		c.Check(o.Kind, Equals, dummy.OpStopInstances)
-	case <-time.After(3 * time.Second):
-		c.Errorf("ProvisioningAgent did not action RmoveMachine after 3 second")
-=======
 // checkStartInstance checks that an instace has been started.
 func (s *ProvisioningSuite) checkStartInstance(c *C, op <-chan dummy.Operation) {
 	// use the non fatal variants to avoid leaking provisioners.	
@@ -155,7 +126,6 @@
 		}
 	case <-time.After(3 * time.Second):
 		c.Errorf("provisioner did not stop an instance")
->>>>>>> df16fd9a
 	}
 }
 
@@ -248,16 +218,7 @@
 	c.Assert(err, IsNil)
 
 	// the PA should not create it
-<<<<<<< HEAD
-	select {
-	case <-op:
-		c.Errorf("provisioner started an instance")
-	case <-time.After(1 * time.Second):
-
-	}
-=======
 	s.checkNotStartInstance(c, op)
->>>>>>> df16fd9a
 }
 
 func (s *ProvisioningSuite) TestProvisioningOccursWithFixedEnvironment(c *C) {
@@ -276,16 +237,7 @@
 	c.Assert(err, IsNil)
 
 	// the PA should not create it
-<<<<<<< HEAD
-	select {
-	case <-op:
-		c.Errorf("provisioner started an instance")
-	case <-time.After(1 * time.Second):
-
-	}
-=======
 	s.checkNotStartInstance(c, op)
->>>>>>> df16fd9a
 
 	err = s.fixEnvironment()
 	c.Assert(err, IsNil)
@@ -345,12 +297,8 @@
 	c.Check(machines[0].Id(), Equals, 0)
 
 	// the PA should not create it a second time
-<<<<<<< HEAD
-	select {
-	case o := <-op:
-		c.Errorf("provisioner started an instance: %v", o)
-	case <-time.After(1 * time.Second):
-	}
+	s.checkNotStartInstance(c, op)
+
 	c.Assert(p.Stop(), IsNil)
 }
 
@@ -382,11 +330,6 @@
 	s.checkStopInstance(c, op)
 
         c.Assert(p.Stop(), IsNil)
-=======
-	s.checkNotStartInstance(c, op)
-
-	c.Assert(p.Stop(), IsNil)
->>>>>>> df16fd9a
 }
 
 func (s *ProvisioningSuite) TestProvisioningRecoversAfterInvalidEnvironmentPublished(c *C) {
