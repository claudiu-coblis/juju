--- conflicted
+++ resolved
@@ -175,14 +175,8 @@
 			}
 			binary := version.Current
 			binary.Number = vers
-<<<<<<< HEAD
-			if tools, err := environs.ReadTools(u.dataDir, binary); err == nil {
+			if tools, err := agent.ReadTools(u.dataDir, binary); err == nil {
 				// The perfect tools have already been downloaded, so use them.
-=======
-
-			if tools, err := agent.ReadTools(u.dataDir, binary); err == nil {
-				// The tools have already been downloaded, so use them.
->>>>>>> 8c6650e8
 				return u.upgradeReady(currentTools, tools)
 			}
 
@@ -208,7 +202,7 @@
 				}
 				log.Printf("cmd/jujud: upgrader cannot find exact tools match for %s; using %s instead", binary, tools.Binary)
 			}
-			if tools, err := environs.ReadTools(u.dataDir, tools.Binary); err == nil {
+			if tools, err := agent.ReadTools(u.dataDir, tools.Binary); err == nil {
 				// The best available tools have already been downloaded, so use them.
 				return u.upgradeReady(currentTools, tools)
 			}
