// Copyright 2013 Canonical Ltd.
// Licensed under the AGPLv3, see LICENCE file for details.

package lxc_test

import (
	"fmt"
	"io/ioutil"
	"os"
	"path/filepath"
	"strings"
	stdtesting "testing"
	"time"

	"github.com/juju/loggo"
	jc "github.com/juju/testing/checkers"
	"github.com/juju/utils/proxy"
	"github.com/juju/utils/symlink"
	goyaml "gopkg.in/yaml.v1"
	gc "launchpad.net/gocheck"
	"launchpad.net/golxc"

	"github.com/juju/juju/agent"
	"github.com/juju/juju/container"
	"github.com/juju/juju/container/lxc"
	"github.com/juju/juju/container/lxc/mock"
	lxctesting "github.com/juju/juju/container/lxc/testing"
	containertesting "github.com/juju/juju/container/testing"
	instancetest "github.com/juju/juju/instance/testing"
	coretesting "github.com/juju/juju/testing"
)

func Test(t *stdtesting.T) {
	gc.TestingT(t)
}

type LxcSuite struct {
	lxctesting.TestSuite

	events   chan mock.Event
	useClone bool
	useAUFS  bool
}

var _ = gc.Suite(&LxcSuite{})

func (s *LxcSuite) SetUpTest(c *gc.C) {
	s.TestSuite.SetUpTest(c)
	loggo.GetLogger("juju.container.lxc").SetLogLevel(loggo.TRACE)
	s.events = make(chan mock.Event, 25)
	s.TestSuite.ContainerFactory.AddListener(s.events)
	s.PatchValue(&lxc.TemplateLockDir, c.MkDir())
	s.PatchValue(&lxc.TemplateStopTimeout, 500*time.Millisecond)
}

func (s *LxcSuite) TearDownTest(c *gc.C) {
	s.TestSuite.ContainerFactory.RemoveListener(s.events)
	close(s.events)
	s.TestSuite.TearDownTest(c)
}

func (t *LxcSuite) TestPreferFastLXC(c *gc.C) {
	for i, test := range []struct {
		message        string
		releaseVersion string
		expected       bool
	}{{
		message: "missing release file",
	}, {
		message:        "precise release",
		releaseVersion: "12.04",
	}, {
		message:        "trusty release",
		releaseVersion: "14.04",
		expected:       true,
	}, {
		message:        "unstable unicorn",
		releaseVersion: "14.10",
		expected:       true,
	}, {
		message:        "lucid",
		releaseVersion: "10.04",
	}} {
		c.Logf("%v: %v", i, test.message)
		value := lxc.PreferFastLXC(test.releaseVersion)
		c.Assert(value, gc.Equals, test.expected)
	}
}

func (s *LxcSuite) TestContainerManagerLXCClone(c *gc.C) {
	type test struct {
		releaseVersion string
		useClone       string
		expectClone    bool
	}
	tests := []test{{
		releaseVersion: "12.04",
		useClone:       "true",
		expectClone:    true,
	}, {
		releaseVersion: "14.04",
		expectClone:    true,
	}, {
		releaseVersion: "12.04",
		useClone:       "false",
	}, {
		releaseVersion: "14.04",
		useClone:       "false",
	}}

	for i, test := range tests {
		c.Logf("test %d: %v", i, test)
		s.PatchValue(lxc.ReleaseVersion, func() string { return test.releaseVersion })

		mgr, err := lxc.NewContainerManager(container.ManagerConfig{
			container.ConfigName: "juju",
			"use-clone":          test.useClone,
		})
		c.Assert(err, gc.IsNil)
		c.Check(lxc.GetCreateWithCloneValue(mgr), gc.Equals, test.expectClone)
	}
}

func (s *LxcSuite) TestContainerDirFilesystem(c *gc.C) {
	for i, test := range []struct {
		message    string
		output     string
		expected   string
		errorMatch string
	}{{
		message:  "btrfs",
		output:   "Type\nbtrfs\n",
		expected: lxc.Btrfs,
	}, {
		message:  "ext4",
		output:   "Type\next4\n",
		expected: "ext4",
	}, {
		message:    "not enough output",
		output:     "foo",
		errorMatch: "could not determine filesystem type",
	}} {
		c.Logf("%v: %s", i, test.message)
		s.HookCommandOutput(&lxc.FsCommandOutput, []byte(test.output), nil)
		value, err := lxc.ContainerDirFilesystem()
		if test.errorMatch == "" {
			c.Check(err, gc.IsNil)
			c.Check(value, gc.Equals, test.expected)
		} else {
			c.Check(err, gc.ErrorMatches, test.errorMatch)
		}
	}
}

func (s *LxcSuite) makeManager(c *gc.C, name string) container.Manager {
	params := container.ManagerConfig{
		container.ConfigName: name,
	}
	// Need to ensure use-clone is explicitly set to avoid it
	// being set based on the OS version.
	params["use-clone"] = fmt.Sprintf("%v", s.useClone)
	if s.useAUFS {
		params["use-aufs"] = "true"
	}
	manager, err := lxc.NewContainerManager(params)
	c.Assert(err, gc.IsNil)
	return manager
}

func (*LxcSuite) TestManagerWarnsAboutUnknownOption(c *gc.C) {
	_, err := lxc.NewContainerManager(container.ManagerConfig{
		container.ConfigName: "BillyBatson",
		"shazam":             "Captain Marvel",
	})
	c.Assert(err, gc.IsNil)
	c.Assert(c.GetTestLog(), jc.Contains, `WARNING juju.container unused config option: "shazam" -> "Captain Marvel"`)
}

func (s *LxcSuite) TestCreateContainer(c *gc.C) {
	manager := s.makeManager(c, "test")
	instance := containertesting.CreateContainer(c, manager, "1/lxc/0")

	name := string(instance.Id())
	// Check our container config files.
	lxcConfContents, err := ioutil.ReadFile(filepath.Join(s.ContainerDir, name, "lxc.conf"))
	c.Assert(err, gc.IsNil)
	c.Assert(string(lxcConfContents), jc.Contains, "lxc.network.link = nic42")

	cloudInitFilename := filepath.Join(s.ContainerDir, name, "cloud-init")
	data := containertesting.AssertCloudInit(c, cloudInitFilename)

	x := make(map[interface{}]interface{})
	err = goyaml.Unmarshal(data, &x)
	c.Assert(err, gc.IsNil)

	var scripts []string
	for _, s := range x["runcmd"].([]interface{}) {
		scripts = append(scripts, s.(string))
	}

	c.Assert(scripts[len(scripts)-3:], gc.DeepEquals, []string{
		"start jujud-machine-1-lxc-0",
		"rm $bin/tools.tar.gz && rm $bin/juju2.3.4-quantal-amd64.sha256",
		"ifconfig",
	})

	// Check the mount point has been created inside the container.
	c.Assert(filepath.Join(s.LxcDir, name, "rootfs", agent.DefaultLogDir), jc.IsDirectory)
	// Check that the config file is linked in the restart dir.
	expectedLinkLocation := filepath.Join(s.RestartDir, name+".conf")
	expectedTarget := filepath.Join(s.LxcDir, name, "config")
	linkInfo, err := os.Lstat(expectedLinkLocation)
	c.Assert(err, gc.IsNil)
	c.Assert(linkInfo.Mode()&os.ModeSymlink, gc.Equals, os.ModeSymlink)

	location, err := symlink.Read(expectedLinkLocation)
	c.Assert(err, gc.IsNil)
	c.Assert(location, gc.Equals, expectedTarget)
}

func (s *LxcSuite) ensureTemplateStopped(name string) <-chan struct{} {
	ch := make(chan struct{}, 1)
	go func() {
		for {
			template := s.ContainerFactory.New(name)
			if template.IsRunning() {
				template.Stop()
				close(ch)
				return
			}
			time.Sleep(50 * time.Millisecond)
		}
	}()
	return ch
}

func (s *LxcSuite) AssertEvent(c *gc.C, event mock.Event, expected mock.Action, id string) {
	c.Assert(event.Action, gc.Equals, expected)
	c.Assert(event.InstanceId, gc.Equals, id)
}

func (s *LxcSuite) TestCreateContainerEvents(c *gc.C) {
	manager := s.makeManager(c, "test")
	instance := containertesting.CreateContainer(c, manager, "1")
	id := string(instance.Id())
	s.AssertEvent(c, <-s.events, mock.Created, id)
	s.AssertEvent(c, <-s.events, mock.Started, id)
}

func (s *LxcSuite) TestCreateContainerEventsWithClone(c *gc.C) {
	s.PatchValue(&s.useClone, true)
	// The template containers are created with an upstart job that
	// stops them once cloud init has finished.  We emulate that here.
	template := "juju-quantal-lxc-template"
	ch := s.ensureTemplateStopped(template)
	defer func() { <-ch }()
	manager := s.makeManager(c, "test")
	instance := containertesting.CreateContainer(c, manager, "1")
	id := string(instance.Id())
	s.AssertEvent(c, <-s.events, mock.Created, template)
	s.AssertEvent(c, <-s.events, mock.Started, template)
	s.AssertEvent(c, <-s.events, mock.Stopped, template)
	s.AssertEvent(c, <-s.events, mock.Cloned, template)
	s.AssertEvent(c, <-s.events, mock.Started, id)
}

func (s *LxcSuite) createTemplate(c *gc.C) golxc.Container {
	name := "juju-quantal-lxc-template"
	ch := s.ensureTemplateStopped(name)
	defer func() { <-ch }()
	network := container.BridgeNetworkConfig("nic42")
	authorizedKeys := "authorized keys list"
	aptProxy := proxy.Settings{}
	template, err := lxc.EnsureCloneTemplate(
<<<<<<< HEAD
		"ext4", "quantal", network, authorizedKeys, aptProxy)
=======
		"ext4",
		"quantal",
		network,
		authorizedKeys,
		aptProxy,
		true,
		true,
	)
>>>>>>> 52c2ebe5
	c.Assert(err, gc.IsNil)
	c.Assert(template.Name(), gc.Equals, name)
	s.AssertEvent(c, <-s.events, mock.Created, name)
	s.AssertEvent(c, <-s.events, mock.Started, name)
	s.AssertEvent(c, <-s.events, mock.Stopped, name)

	autostartLink := lxc.RestartSymlink(name)
	config, err := ioutil.ReadFile(lxc.ContainerConfigFilename(name))
	c.Assert(err, gc.IsNil)
	expected := `
lxc.network.type = veth
lxc.network.link = nic42
lxc.network.flags = up
`
	// NOTE: no autostart, no mounting the log dir
	c.Assert(string(config), gc.Equals, expected)
	c.Assert(autostartLink, jc.DoesNotExist)

	return template
}

func (s *LxcSuite) TestCreateContainerEventsWithCloneExistingTemplate(c *gc.C) {
	s.createTemplate(c)
	s.PatchValue(&s.useClone, true)
	manager := s.makeManager(c, "test")
	instance := containertesting.CreateContainer(c, manager, "1")
	name := string(instance.Id())
	cloned := <-s.events
	s.AssertEvent(c, cloned, mock.Cloned, "juju-quantal-lxc-template")
	c.Assert(cloned.Args, gc.IsNil)
	s.AssertEvent(c, <-s.events, mock.Started, name)
}

func (s *LxcSuite) TestCreateContainerEventsWithCloneExistingTemplateAUFS(c *gc.C) {
	s.createTemplate(c)
	s.PatchValue(&s.useClone, true)
	s.PatchValue(&s.useAUFS, true)
	manager := s.makeManager(c, "test")
	instance := containertesting.CreateContainer(c, manager, "1")
	name := string(instance.Id())
	cloned := <-s.events
	s.AssertEvent(c, cloned, mock.Cloned, "juju-quantal-lxc-template")
	c.Assert(cloned.Args, gc.DeepEquals, []string{"--snapshot", "--backingstore", "aufs"})
	s.AssertEvent(c, <-s.events, mock.Started, name)
}

func (s *LxcSuite) TestCreateContainerWithCloneMountsAndAutostarts(c *gc.C) {
	s.createTemplate(c)
	s.PatchValue(&s.useClone, true)
	manager := s.makeManager(c, "test")
	instance := containertesting.CreateContainer(c, manager, "1")
	name := string(instance.Id())

	autostartLink := lxc.RestartSymlink(name)
	config, err := ioutil.ReadFile(lxc.ContainerConfigFilename(name))
	c.Assert(err, gc.IsNil)
	mountLine := "lxc.mount.entry=/var/log/juju var/log/juju none defaults,bind 0 0"
	c.Assert(string(config), jc.Contains, mountLine)
	c.Assert(autostartLink, jc.IsSymlink)
}

func (s *LxcSuite) TestContainerState(c *gc.C) {
	manager := s.makeManager(c, "test")
	c.Logf("%#v", manager)
	instance := containertesting.CreateContainer(c, manager, "1/lxc/0")

	// The mock container will be immediately "running".
	c.Assert(instance.Status(), gc.Equals, string(golxc.StateRunning))

	// DestroyContainer stops and then destroys the container, putting it
	// into "unknown" state.
	err := manager.DestroyContainer(instance.Id())
	c.Assert(err, gc.IsNil)
	c.Assert(instance.Status(), gc.Equals, string(golxc.StateUnknown))
}

func (s *LxcSuite) TestDestroyContainer(c *gc.C) {
	manager := s.makeManager(c, "test")
	instance := containertesting.CreateContainer(c, manager, "1/lxc/0")

	err := manager.DestroyContainer(instance.Id())
	c.Assert(err, gc.IsNil)

	name := string(instance.Id())
	// Check that the container dir is no longer in the container dir
	c.Assert(filepath.Join(s.ContainerDir, name), jc.DoesNotExist)
	// but instead, in the removed container dir
	c.Assert(filepath.Join(s.RemovedDir, name), jc.IsDirectory)
}

func (s *LxcSuite) TestDestroyContainerNameClash(c *gc.C) {
	manager := s.makeManager(c, "test")
	instance := containertesting.CreateContainer(c, manager, "1/lxc/0")

	name := string(instance.Id())
	targetDir := filepath.Join(s.RemovedDir, name)
	err := os.MkdirAll(targetDir, 0755)
	c.Assert(err, gc.IsNil)

	err = manager.DestroyContainer(instance.Id())
	c.Assert(err, gc.IsNil)

	// Check that the container dir is no longer in the container dir
	c.Assert(filepath.Join(s.ContainerDir, name), jc.DoesNotExist)
	// but instead, in the removed container dir with a ".1" suffix as there was already a directory there.
	c.Assert(filepath.Join(s.RemovedDir, fmt.Sprintf("%s.1", name)), jc.IsDirectory)
}

func (s *LxcSuite) TestNamedManagerPrefix(c *gc.C) {
	manager := s.makeManager(c, "eric")
	instance := containertesting.CreateContainer(c, manager, "1/lxc/0")
	c.Assert(string(instance.Id()), gc.Equals, "eric-machine-1-lxc-0")
}

func (s *LxcSuite) TestListContainers(c *gc.C) {
	foo := s.makeManager(c, "foo")
	bar := s.makeManager(c, "bar")

	foo1 := containertesting.CreateContainer(c, foo, "1/lxc/0")
	foo2 := containertesting.CreateContainer(c, foo, "1/lxc/1")
	foo3 := containertesting.CreateContainer(c, foo, "1/lxc/2")

	bar1 := containertesting.CreateContainer(c, bar, "1/lxc/0")
	bar2 := containertesting.CreateContainer(c, bar, "1/lxc/1")

	result, err := foo.ListContainers()
	c.Assert(err, gc.IsNil)
	instancetest.MatchInstances(c, result, foo1, foo2, foo3)

	result, err = bar.ListContainers()
	c.Assert(err, gc.IsNil)
	instancetest.MatchInstances(c, result, bar1, bar2)
}

func (s *LxcSuite) TestCreateContainerAutostarts(c *gc.C) {
	manager := s.makeManager(c, "test")
	instance := containertesting.CreateContainer(c, manager, "1/lxc/0")
	autostartLink := lxc.RestartSymlink(string(instance.Id()))
	c.Assert(autostartLink, jc.IsSymlink)
}

func (s *LxcSuite) TestCreateContainerNoRestartDir(c *gc.C) {
	err := os.Remove(s.RestartDir)
	c.Assert(err, gc.IsNil)

	manager := s.makeManager(c, "test")
	instance := containertesting.CreateContainer(c, manager, "1/lxc/0")
	name := string(instance.Id())
	autostartLink := lxc.RestartSymlink(name)
	config, err := ioutil.ReadFile(lxc.ContainerConfigFilename(name))
	c.Assert(err, gc.IsNil)
	expected := `
lxc.network.type = veth
lxc.network.link = nic42
lxc.network.flags = up
lxc.start.auto = 1
lxc.mount.entry=/var/log/juju var/log/juju none defaults,bind 0 0
`
	c.Assert(string(config), gc.Equals, expected)
	c.Assert(autostartLink, jc.DoesNotExist)
}

func (s *LxcSuite) TestDestroyContainerRemovesAutostartLink(c *gc.C) {
	manager := s.makeManager(c, "test")
	instance := containertesting.CreateContainer(c, manager, "1/lxc/0")
	err := manager.DestroyContainer(instance.Id())
	c.Assert(err, gc.IsNil)
	autostartLink := lxc.RestartSymlink(string(instance.Id()))
	c.Assert(autostartLink, jc.SymlinkDoesNotExist)
}

func (s *LxcSuite) TestDestroyContainerNoRestartDir(c *gc.C) {
	err := os.Remove(s.RestartDir)
	c.Assert(err, gc.IsNil)

	manager := s.makeManager(c, "test")
	instance := containertesting.CreateContainer(c, manager, "1/lxc/0")
	err = manager.DestroyContainer(instance.Id())
	c.Assert(err, gc.IsNil)
}

type NetworkSuite struct {
	coretesting.BaseSuite
}

var _ = gc.Suite(&NetworkSuite{})

func (*NetworkSuite) TestGenerateNetworkConfig(c *gc.C) {
	for _, test := range []struct {
		config *container.NetworkConfig
		net    string
		link   string
	}{{
		config: nil,
		net:    "veth",
		link:   "lxcbr0",
	}, {
		config: lxc.DefaultNetworkConfig(),
		net:    "veth",
		link:   "lxcbr0",
	}, {
		config: container.BridgeNetworkConfig("foo"),
		net:    "veth",
		link:   "foo",
	}, {
		config: container.PhysicalNetworkConfig("foo"),
		net:    "phys",
		link:   "foo",
	}} {
		config := lxc.GenerateNetworkConfig(test.config)
		c.Assert(config, jc.Contains, fmt.Sprintf("lxc.network.type = %s\n", test.net))
		c.Assert(config, jc.Contains, fmt.Sprintf("lxc.network.link = %s\n", test.link))
	}
}

func (*NetworkSuite) TestNetworkConfigTemplate(c *gc.C) {
	config := lxc.NetworkConfigTemplate("foo", "bar")
	//In the past, the entire lxc.conf file was just networking. With the addition
	//of the auto start, we now have to have better isolate this test. As such, we
	//parse the conf template results and just get the results that start with
	//'lxc.network' as that is what the test cares about.
	obtained := []string{}
	for _, value := range strings.Split(config, "\n") {
		if strings.HasPrefix(value, "lxc.network") {
			obtained = append(obtained, value)
		}
	}
	expected := []string{
		"lxc.network.type = foo",
		"lxc.network.link = bar",
		"lxc.network.flags = up",
	}
	c.Assert(obtained, gc.DeepEquals, expected)
}<|MERGE_RESOLUTION|>--- conflicted
+++ resolved
@@ -272,9 +272,6 @@
 	authorizedKeys := "authorized keys list"
 	aptProxy := proxy.Settings{}
 	template, err := lxc.EnsureCloneTemplate(
-<<<<<<< HEAD
-		"ext4", "quantal", network, authorizedKeys, aptProxy)
-=======
 		"ext4",
 		"quantal",
 		network,
@@ -283,7 +280,6 @@
 		true,
 		true,
 	)
->>>>>>> 52c2ebe5
 	c.Assert(err, gc.IsNil)
 	c.Assert(template.Name(), gc.Equals, name)
 	s.AssertEvent(c, <-s.events, mock.Created, name)
