// Copyright 2013 Canonical Ltd.
// Licensed under the AGPLv3, see LICENCE file for details.

package azure

import (
	"fmt"
	. "launchpad.net/gocheck"
	"launchpad.net/juju-core/environs"
	"launchpad.net/juju-core/environs/config"
	"launchpad.net/juju-core/errors"
	"launchpad.net/juju-core/instance"
	"launchpad.net/juju-core/testing"
	"sync"
)

type EnvironSuite struct {
	ProviderSuite
}

var _ = Suite(new(EnvironSuite))

func makeEnviron(c *C) *azureEnviron {
	attrs := makeAzureConfigMap(c)
	cfg, err := config.New(attrs)
	c.Assert(err, IsNil)
	ecfg, err := azureEnvironProvider{}.newConfig(cfg)
	c.Assert(err, IsNil)
	return &azureEnviron{
		name: "env",
		ecfg: ecfg,
	}
}

func (EnvironSuite) TestGetSnapshot(c *C) {
	original := azureEnviron{name: "this-env", ecfg: new(azureEnvironConfig)}
	snapshot := original.getSnapshot()

	// The snapshot is identical to the original.
	c.Check(*snapshot, DeepEquals, original)

	// However, they are distinct objects.
	c.Check(snapshot, Not(Equals), &original)

	// It's a shallow copy; they still share pointers.
	c.Check(snapshot.ecfg, Equals, original.ecfg)

	// Neither object is locked at the end of the copy.
	c.Check(original.Mutex, Equals, sync.Mutex{})
	c.Check(snapshot.Mutex, Equals, sync.Mutex{})
}

func (EnvironSuite) TestGetSnapshotLocksEnviron(c *C) {
	original := azureEnviron{}
	testing.TestLockingFunction(&original.Mutex, func() { original.getSnapshot() })
}

func (EnvironSuite) TestName(c *C) {
	env := azureEnviron{name: "foo"}
	c.Check(env.Name(), Equals, env.name)
}

func (EnvironSuite) TestConfigReturnsConfig(c *C) {
	cfg := new(config.Config)
	ecfg := azureEnvironConfig{Config: cfg}
	env := azureEnviron{ecfg: &ecfg}
	c.Check(env.Config(), Equals, cfg)
}

func (EnvironSuite) TestConfigLocksEnviron(c *C) {
	env := azureEnviron{name: "env", ecfg: new(azureEnvironConfig)}
	testing.TestLockingFunction(&env.Mutex, func() { env.Config() })
}

func (EnvironSuite) TestGetManagementAPI(c *C) {
	env := makeEnviron(c)
	context, err := env.getManagementAPI()
	c.Assert(err, IsNil)
	defer env.releaseManagementAPI(context)
	c.Check(context, NotNil)
	c.Check(context.ManagementAPI, NotNil)
	c.Check(context.certFile, NotNil)
}

func (EnvironSuite) TestReleaseManagementAPIAcceptsNil(c *C) {
	env := makeEnviron(c)
	env.releaseManagementAPI(nil)
	// The real test is that this does not panic.
}

func (EnvironSuite) TestReleaseManagementAPIAcceptsIncompleteContext(c *C) {
	env := makeEnviron(c)
	context := azureManagementContext{
		ManagementAPI: nil,
		certFile:      nil,
	}
	env.releaseManagementAPI(&context)
	// The real test is that this does not panic.
}

func (EnvironSuite) TestStorage(c *C) {
	env := makeEnviron(c)
	baseStorage := env.Storage()
	storage, ok := baseStorage.(*azureStorage)
	c.Check(ok, Equals, true)
	c.Assert(storage, NotNil)
	c.Check(storage.storageContext.getContainer(), Equals, env.ecfg.StorageContainerName())
	context, err := storage.getStorageContext()
	c.Assert(err, IsNil)
	c.Check(context.Account, Equals, env.ecfg.StorageAccountName())
	c.Check(context.Key, Equals, env.ecfg.StorageAccountKey())
}

func (EnvironSuite) TestPublicStorage(c *C) {
	env := makeEnviron(c)
	baseStorage := env.PublicStorage()
	storage, ok := baseStorage.(*azureStorage)
	c.Assert(storage, NotNil)
	c.Check(ok, Equals, true)
	c.Check(storage.storageContext.getContainer(), Equals, env.ecfg.PublicStorageContainerName())
	context, err := storage.getStorageContext()
	c.Assert(err, IsNil)
	c.Check(context.Account, Equals, env.ecfg.PublicStorageAccountName())
	c.Check(context.Key, Equals, "")
}

func (EnvironSuite) TestPublicStorageReturnsEmptyStorageIfNoInfo(c *C) {
	env := makeEnviron(c)
	env.ecfg.attrs["public-storage-container-name"] = ""
	env.ecfg.attrs["public-storage-account-name"] = ""
	storage := env.PublicStorage()
	c.Check(storage, Equals, environs.EmptyStorage)
}

func (EnvironSuite) TestGetStorageContext(c *C) {
	env := makeEnviron(c)
	storage, err := env.getStorageContext()
	c.Assert(err, IsNil)
	c.Assert(storage, NotNil)
	c.Check(storage.Account, Equals, env.ecfg.StorageAccountName())
	c.Check(storage.Key, Equals, env.ecfg.StorageAccountKey())
}

<<<<<<< HEAD
func (EnvironSuite) TestStateInfoFailsIfNoStateInstances(c *C) {
	env := makeEnviron(c)
	setDummyStorage(env)
	_, _, err := env.StateInfo()
	c.Check(errors.IsNotFoundError(err), Equals, true)
}

func (EnvironSuite) TestStateInfo(c *C) {
	env := makeEnviron(c)
	setDummyStorage(env)
	instanceID := "my-instance"
	err := env.saveState(&bootstrapState{
		StateInstances: []instance.Id{instance.Id(instanceID)}})
	c.Assert(err, IsNil)

	stateInfo, apiInfo, err := env.StateInfo()
	c.Assert(err, IsNil)

	config := env.Config()
	statePortSuffix := fmt.Sprintf(":%d", config.StatePort())
	apiPortSuffix := fmt.Sprintf(":%d", config.APIPort())
	c.Check(stateInfo.Addrs, DeepEquals, []string{instanceID + statePortSuffix})
	c.Check(apiInfo.Addrs, DeepEquals, []string{instanceID + apiPortSuffix})
=======
func (EnvironSuite) TestGetPublicStorageContext(c *C) {
	env := makeEnviron(c)
	storage, err := env.getPublicStorageContext()
	c.Assert(err, IsNil)
	c.Assert(storage, NotNil)
	c.Check(storage.Account, Equals, env.ecfg.PublicStorageAccountName())
	c.Check(storage.Key, Equals, "")
}

func (EnvironSuite) TestSetConfigValidates(c *C) {
	env := makeEnviron(c)
	originalCfg := env.ecfg
	attrs := makeAzureConfigMap(c)
	// This config is not valid.  It lacks essential information.
	delete(attrs, "management-subscription-id")
	badCfg, err := config.New(attrs)
	c.Assert(err, IsNil)

	err = env.SetConfig(badCfg)

	// Since the config was not valid, SetConfig returns an error.  It
	// does not update the environment's config either.
	c.Check(err, NotNil)
	c.Check(
		err,
		ErrorMatches,
		"management-subscription-id: expected string, got nothing")
	c.Check(env.ecfg, Equals, originalCfg)
}

func (EnvironSuite) TestSetConfigUpdatesConfig(c *C) {
	env := makeEnviron(c)
	// We're going to set a new config.  It can be recognized by its
	// unusual default Ubuntu release series: 7.04 Feisty Fawn.
	attrs := makeAzureConfigMap(c)
	attrs["default-series"] = "feisty"
	cfg, err := config.New(attrs)
	c.Assert(err, IsNil)

	err = env.SetConfig(cfg)
	c.Assert(err, IsNil)

	c.Check(env.ecfg.Config.DefaultSeries(), Equals, "feisty")
}

func (EnvironSuite) TestSetConfigLocksEnviron(c *C) {
	env := makeEnviron(c)
	cfg, err := config.New(makeAzureConfigMap(c))
	c.Assert(err, IsNil)

	testing.TestLockingFunction(&env.Mutex, func() { env.SetConfig(cfg) })
}

func (EnvironSuite) TestSetConfigInitialisesName(c *C) {
	env := azureEnviron{}
	attrs := makeAzureConfigMap(c)
	attrs["name"] = "my-shiny-new-env"
	cfg, err := config.New(attrs)
	c.Assert(err, IsNil)

	err = env.SetConfig(cfg)
	c.Assert(err, IsNil)

	c.Check(env.Name(), Equals, attrs["name"])
}

func (EnvironSuite) TestSetConfigWillNotUpdateName(c *C) {
	// Once the environment's name has been set, it cannot be updated.
	// Global validation rejects such a change.
	// This matters because the attribute is not protected by a lock.
	env := makeEnviron(c)
	originalName := env.Name()
	attrs := makeAzureConfigMap(c)
	attrs["name"] = "new-name"
	cfg, err := config.New(attrs)
	c.Assert(err, IsNil)

	err = env.SetConfig(cfg)

	c.Assert(err, NotNil)
	c.Check(
		err,
		ErrorMatches,
		`cannot change name from ".*" to "new-name"`)
	c.Check(env.Name(), Equals, originalName)
>>>>>>> cda6b45f
}<|MERGE_RESOLUTION|>--- conflicted
+++ resolved
@@ -141,31 +141,6 @@
 	c.Check(storage.Key, Equals, env.ecfg.StorageAccountKey())
 }
 
-<<<<<<< HEAD
-func (EnvironSuite) TestStateInfoFailsIfNoStateInstances(c *C) {
-	env := makeEnviron(c)
-	setDummyStorage(env)
-	_, _, err := env.StateInfo()
-	c.Check(errors.IsNotFoundError(err), Equals, true)
-}
-
-func (EnvironSuite) TestStateInfo(c *C) {
-	env := makeEnviron(c)
-	setDummyStorage(env)
-	instanceID := "my-instance"
-	err := env.saveState(&bootstrapState{
-		StateInstances: []instance.Id{instance.Id(instanceID)}})
-	c.Assert(err, IsNil)
-
-	stateInfo, apiInfo, err := env.StateInfo()
-	c.Assert(err, IsNil)
-
-	config := env.Config()
-	statePortSuffix := fmt.Sprintf(":%d", config.StatePort())
-	apiPortSuffix := fmt.Sprintf(":%d", config.APIPort())
-	c.Check(stateInfo.Addrs, DeepEquals, []string{instanceID + statePortSuffix})
-	c.Check(apiInfo.Addrs, DeepEquals, []string{instanceID + apiPortSuffix})
-=======
 func (EnvironSuite) TestGetPublicStorageContext(c *C) {
 	env := makeEnviron(c)
 	storage, err := env.getPublicStorageContext()
@@ -251,5 +226,29 @@
 		ErrorMatches,
 		`cannot change name from ".*" to "new-name"`)
 	c.Check(env.Name(), Equals, originalName)
->>>>>>> cda6b45f
+}
+
+func (EnvironSuite) TestStateInfoFailsIfNoStateInstances(c *C) {
+	env := makeEnviron(c)
+	setDummyStorage(env)
+	_, _, err := env.StateInfo()
+	c.Check(errors.IsNotFoundError(err), Equals, true)
+}
+
+func (EnvironSuite) TestStateInfo(c *C) {
+	env := makeEnviron(c)
+	setDummyStorage(env)
+	instanceID := "my-instance"
+	err := env.saveState(&bootstrapState{
+		StateInstances: []instance.Id{instance.Id(instanceID)}})
+	c.Assert(err, IsNil)
+
+	stateInfo, apiInfo, err := env.StateInfo()
+	c.Assert(err, IsNil)
+
+	config := env.Config()
+	statePortSuffix := fmt.Sprintf(":%d", config.StatePort())
+	apiPortSuffix := fmt.Sprintf(":%d", config.APIPort())
+	c.Check(stateInfo.Addrs, DeepEquals, []string{instanceID + statePortSuffix})
+	c.Check(apiInfo.Addrs, DeepEquals, []string{instanceID + apiPortSuffix})
 }