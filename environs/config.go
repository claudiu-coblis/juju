package environs

import (
	"errors"
	"fmt"
	"io/ioutil"
	"launchpad.net/goyaml"
	"os"
	"path/filepath"
)

// environ holds information about one environment.
type environ struct {
	kind   string      // the type of environment (e.g. ec2).
	config interface{} // the configuration data for passing to Open.
	err    error       // an error if the config data could not be parsed.
}

// Environs holds information about each named environment
// in an environments.yaml file.
type Environs struct {
	Default  string // The name of the default environment.
	environs map[string]environ
}

// Names returns the list of environment names.
func (e *Environs) Names() (names []string) {
	for name := range e.environs {
		names = append(names, name)
	}
	return
}

// providers maps from provider type to EnvironProvider for
// each registered provider type.
var providers = make(map[string]EnvironProvider)

// RegisterProvider registers a new environment provider. Name gives the name
// of the provider, and p the interface to that provider.
//
// RegisterProvider will panic if the same provider name is registered more than
// once.
func RegisterProvider(name string, p EnvironProvider) {
	if providers[name] != nil {
		panic(fmt.Errorf("juju: duplicate provider name %q", name))
	}
	providers[name] = p
}

// ReadEnvironsBytes parses the contents of an environments.yaml file
// and returns its representation. An environment with an unknown type
// will only generate an error when New is called for that environment.
// Attributes for environments with known types are checked.
func ReadEnvironsBytes(data []byte) (*Environs, error) {
	var raw struct {
		Default      string                 "default"
		Environments map[string]interface{} "environments"
	}
	raw.Environments = make(map[string]interface{}) // TODO fix bug in goyaml - it should make this automatically.
	err := goyaml.Unmarshal(data, &raw)
	if err != nil {
		return nil, err
	}

	if raw.Default != "" && raw.Environments[raw.Default] == nil {
		return nil, fmt.Errorf("default environment %q does not exist", raw.Default)
	}
	if raw.Default == "" {
		// If there's a single environment, then we get the default
		// automatically.
		if len(raw.Environments) == 1 {
			for name := range raw.Environments {
				raw.Default = name
				break
			}
		}
	}

	environs := make(map[string]environ)
	for name, x := range raw.Environments {
		attrs, ok := x.(map[interface{}]interface{})
		if !ok {
			return nil, fmt.Errorf("environment %q does not have attributes", name)
		}
		kind, _ := attrs["type"].(string)
		if kind == "" {
			return nil, fmt.Errorf("environment %q has no type", name)
		}

		p := providers[kind]
		if p == nil {
			// unknown provider type - skip entry but leave error message
			// in case the environment is used later.
			environs[name] = environ{
				kind: kind,
				err:  fmt.Errorf("environment %q has an unknown provider type: %q", name, kind),
			}
			continue
		}
<<<<<<< HEAD
		cfg, err := p.Check(attrs)
=======
		cfg, err := p.ConfigChecker().Coerce(attrs, nil)
>>>>>>> 3091bb17
		if err != nil {
			return nil, fmt.Errorf("error parsing environment %q: %v", name, err)
		}
		environs[name] = environ{
			kind:   kind,
			config: cfg,
		}
	}
	return &Environs{raw.Default, environs}, nil
}

// ReadEnvirons reads the juju environments.yaml file
// and returns the result of running ParseEnvironments
// on the file's contents.
// If environsFile is empty, $HOME/.juju/environments.yaml
// is used.
func ReadEnvirons(environsFile string) (*Environs, error) {
	if environsFile == "" {
		home := os.Getenv("HOME")
		if home == "" {
			return nil, errors.New("$HOME not set")
		}
		environsFile = filepath.Join(home, ".juju/environments.yaml")
	}
	data, err := ioutil.ReadFile(environsFile)
	if err != nil {
		return nil, err
	}
	e, err := ReadEnvironsBytes(data)
	if err != nil {
		return nil, fmt.Errorf("cannot parse %q: %v", environsFile, err)
	}
	return e, nil
}<|MERGE_RESOLUTION|>--- conflicted
+++ resolved
@@ -97,11 +97,7 @@
 			}
 			continue
 		}
-<<<<<<< HEAD
-		cfg, err := p.Check(attrs)
-=======
 		cfg, err := p.ConfigChecker().Coerce(attrs, nil)
->>>>>>> 3091bb17
 		if err != nil {
 			return nil, fmt.Errorf("error parsing environment %q: %v", name, err)
 		}
