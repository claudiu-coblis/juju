// Copyright 2012, 2013 Canonical Ltd.
// Licensed under the AGPLv3, see LICENCE file for details.

package config

import (
	"fmt"
	"io/ioutil"
	"os"
	"path/filepath"
	"regexp"
	"strings"
	"time"

	"github.com/errgo/errgo"
	"github.com/juju/loggo"

	"launchpad.net/juju-core/cert"
	"launchpad.net/juju-core/charm"
	"launchpad.net/juju-core/juju/osenv"
	"launchpad.net/juju-core/schema"
	"launchpad.net/juju-core/utils"
	"launchpad.net/juju-core/version"
)

var logger = loggo.GetLogger("juju.environs.config")

const (
	// FwInstance requests the use of an individual firewall per instance.
	FwInstance = "instance"

	// FwGlobal requests the use of a single firewall group for all machines.
	// When ports are opened for one machine, all machines will have the same
	// port opened.
	FwGlobal = "global"

	// DefaultSeries returns the most recent Ubuntu LTS release name.
	DefaultSeries string = "precise"

	// DefaultStatePort is the default port the state server is listening on.
	DefaultStatePort int = 37017

	// DefaultApiPort is the default port the API server is listening on.
	DefaultAPIPort int = 17070

	// DefaultSyslogPort is the default port that the syslog UDP/TCP listener is
	// listening on.
	DefaultSyslogPort int = 6514

	// DefaultBootstrapSSHTimeout is the amount of time to wait
	// contacting a state server, in seconds.
	DefaultBootstrapSSHTimeout int = 600

	// DefaultBootstrapSSHRetryDelay is the amount of time between
	// attempts to connect to an address, in seconds.
	DefaultBootstrapSSHRetryDelay int = 5

	// DefaultBootstrapSSHAddressesDelay is the amount of time between
	// refreshing the addresses, in seconds. Not too frequent, as we
	// refresh addresses from the provider each time.
	DefaultBootstrapSSHAddressesDelay int = 10

	// DefaultLogLocation is the location of the aggregated log file. The
	// local provider uses a different one.
	DefaultLogLocation string = "/var/log/juju/all-machines.log"
)

// Config holds an immutable environment configuration.
type Config struct {
	// defined holds the attributes that are defined for Config.
	// unknown holds the other attributes that are passed in (aka UnknownAttrs).
	// the union of these two are AllAttrs
	defined, unknown map[string]interface{}
}

// Defaulting is a value that specifies whether a configuration
// creator should use defaults from the environment.
type Defaulting bool

const (
	UseDefaults Defaulting = true
	NoDefaults  Defaulting = false
)

// TODO(rog) update the doc comment below - it's getting messy
// and it assumes too much prior knowledge.

// New returns a new configuration.  Fields that are common to all
// environment providers are verified.  If useDefaults is UseDefaults,
// default values will be taken from the environment.
//
// Specifically, the "authorized-keys-path" key
// is translated into "authorized-keys" by loading the content from
// respective file.  Similarly, "ca-cert-path" and "ca-private-key-path"
// are translated into the "ca-cert" and "ca-private-key" values.  If
// not specified, authorized SSH keys and CA details will be read from:
//
//     ~/.ssh/id_dsa.pub
//     ~/.ssh/id_rsa.pub
//     ~/.ssh/identity.pub
//     ~/.juju/<name>-cert.pem
//     ~/.juju/<name>-private-key.pem
//
// The required keys (after any files have been read) are "name",
// "type" and "authorized-keys", all of type string.  Additional keys
// recognised are "agent-version" (string) and "development" (bool) as
// well as charm-store-auth (string containing comma-separated key=value pairs).
func New(withDefaults Defaulting, attrs map[string]interface{}) (*Config, error) {
	checker := noDefaultsChecker
	if withDefaults {
		checker = withDefaultsChecker
	}
	defined, err := checker.Coerce(attrs, nil)
	if err != nil {
		return nil, err
	}
	c := &Config{
		defined: defined.(map[string]interface{}),
		unknown: make(map[string]interface{}),
	}
	if withDefaults {
		if err := c.fillInDefaults(); err != nil {
			return nil, err
		}
	}
	if err := c.ensureUnitLogging(); err != nil {
		return nil, err
	}
	// no old config to compare against
	if err := Validate(c, nil); err != nil {
		return nil, err
	}
	// Copy unknown attributes onto the type-specific map.
	for k, v := range attrs {
		if _, ok := fields[k]; !ok {
			c.unknown[k] = v
		}
	}
	return c, nil
}

func (c *Config) ensureUnitLogging() error {
	loggingConfig := c.asString("logging-config")
	// If the logging config hasn't been set, then look for the os environment
	// variable, and failing that, get the config from loggo itself.
	if loggingConfig == "" {
		if environmentValue := os.Getenv(osenv.JujuLoggingConfigEnvKey); environmentValue != "" {
			loggingConfig = environmentValue
		} else {
			loggingConfig = loggo.LoggerInfo()
		}
	}
	levels, err := loggo.ParseConfigurationString(loggingConfig)
	if err != nil {
		return err
	}
	// If there is is no specified level for "unit", then set one.
	if _, ok := levels["unit"]; !ok {
		loggingConfig = loggingConfig + ";unit=DEBUG"
	}
	c.defined["logging-config"] = loggingConfig
	// Ensure default log location.
	logLocation := c.asString("log-location")
	// If the logging location hasn't been set fall back to
	// the default location.
	if logLocation == "" {
		c.defined["log-location"] = DefaultLogLocation
	}
	return nil
}

func (c *Config) fillInDefaults() error {
	// For backward compatibility purposes, we treat as unset string
	// valued attributes that are set to the empty string, and fill
	// out their defaults accordingly.
	c.fillInStringDefault("default-series")
	c.fillInStringDefault("firewall-mode")

	// Load authorized-keys-path into authorized-keys if necessary.
	path := c.asString("authorized-keys-path")
	keys := c.asString("authorized-keys")
	if path != "" || keys == "" {
		var err error
		c.defined["authorized-keys"], err = ReadAuthorizedKeys(path)
		if err != nil {
			return err
		}
	}
	delete(c.defined, "authorized-keys-path")

	// Don't use c.Name() because the name hasn't
	// been verified yet.
	name := c.asString("name")
	if name == "" {
		return fmt.Errorf("empty name in environment configuration")
	}
	err := maybeReadAttrFromFile(c.defined, "ca-cert", name+"-cert.pem")
	if err != nil {
		return err
	}
	err = maybeReadAttrFromFile(c.defined, "ca-private-key", name+"-private-key.pem")
	if err != nil {
		return err
	}
	return nil
}

func (c *Config) fillInStringDefault(attr string) {
	if c.asString(attr) == "" {
		c.defined[attr] = defaults[attr]
	}
}

// processDeprecatedAttributes ensures that the config is set up so that it works
// correctly when used with older versions of Juju which require that deprecated
// attribute values still be used.
func (cfg *Config) processDeprecatedAttributes() {
	// The tools url has changed so ensure that both old and new values are in the config so that
	// upgrades work. "tools-url" is the old attribute name.
	if oldToolsURL := cfg.defined["tools-url"]; oldToolsURL != nil && oldToolsURL.(string) != "" {
		_, newToolsSpecified := cfg.ToolsURL()
		// Ensure the new attribute name "tools-metadata-url" is set.
		if !newToolsSpecified {
			cfg.defined["tools-metadata-url"] = oldToolsURL
		}
	}
	// Even if the user has edited their environment yaml to remove the deprecated tools-url value,
	// we still want it in the config for upgrades.
	cfg.defined["tools-url"], _ = cfg.ToolsURL()
	// Update the provider type from null to manual.
	if cfg.Type() == "null" {
		cfg.defined["type"] = "manual"
	}
}

// Validate ensures that config is a valid configuration.  If old is not nil,
// it holds the previous environment configuration for consideration when
// validating changes.
func Validate(cfg, old *Config) error {
	// Check that we don't have any disallowed fields.
	for _, attr := range allowedWithDefaultsOnly {
		if _, ok := cfg.defined[attr]; ok {
			return fmt.Errorf("attribute %q is not allowed in configuration", attr)
		}
	}
	// Check that mandatory fields are specified.
	for _, attr := range mandatoryWithoutDefaults {
		if _, ok := cfg.defined[attr]; !ok {
			return fmt.Errorf("%s missing from environment configuration", attr)
		}
	}

	// Check that all other fields that have been specified are non-empty,
	// unless they're allowed to be empty for backward compatibility,
	for attr, val := range cfg.defined {
		if !isEmpty(val) {
			continue
		}
		if !allowEmpty(attr) {
			return fmt.Errorf("empty %s in environment configuration", attr)
		}
	}

	if strings.ContainsAny(cfg.mustString("name"), "/\\") {
		return fmt.Errorf("environment name contains unsafe characters")
	}

	// Check that the agent version parses ok if set explicitly; otherwise leave
	// it alone.
	if v, ok := cfg.defined["agent-version"].(string); ok {
		if _, err := version.Parse(v); err != nil {
			return fmt.Errorf("invalid agent version in environment configuration: %q", v)
		}
	}

	// If the logging config is set, make sure it is valid.
	if v, ok := cfg.defined["logging-config"].(string); ok {
		if _, err := loggo.ParseConfigurationString(v); err != nil {
			return err
		}
	}

	// Check firewall mode.
	if mode := cfg.FirewallMode(); mode != FwInstance && mode != FwGlobal {
		return fmt.Errorf("invalid firewall mode in environment configuration: %q", mode)
	}

	caCert, caCertOK := cfg.CACert()
	caKey, caKeyOK := cfg.CAPrivateKey()
	if caCertOK || caKeyOK {
		if err := verifyKeyPair(caCert, caKey); err != nil {
			return errgo.Annotate(err, "bad CA certificate/key in configuration")
		}
	}

	// Ensure that the auth token is a set of key=value pairs.
	authToken, _ := cfg.CharmStoreAuth()
	validAuthToken := regexp.MustCompile(`^([^\s=]+=[^\s=]+(,\s*)?)*$`)
	if !validAuthToken.MatchString(authToken) {
		return fmt.Errorf("charm store auth token needs to be a set"+
			" of key-value pairs, not %q", authToken)
	}

	// Check the immutable config values.  These can't change
	if old != nil {
		for _, attr := range immutableAttributes {
			if newv, oldv := cfg.defined[attr], old.defined[attr]; newv != oldv {
				return fmt.Errorf("cannot change %s from %#v to %#v", attr, oldv, newv)
			}
		}
		if _, oldFound := old.AgentVersion(); oldFound {
			if _, newFound := cfg.AgentVersion(); !newFound {
				return fmt.Errorf("cannot clear agent-version")
			}
		}
	}

	cfg.processDeprecatedAttributes()
	return nil
}

func isEmpty(val interface{}) bool {
	switch val := val.(type) {
	case nil:
		return true
	case bool:
		return false
	case int:
		// TODO(rog) fix this to return false when
		// we can lose backward compatibility.
		// https://bugs.launchpad.net/juju-core/+bug/1224492
		return val == 0
	case string:
		return val == ""
	}
	panic(fmt.Errorf("unexpected type %T in configuration", val))
}

// maybeReadAttrFromFile sets defined[attr] to:
//
// 1) The content of the file defined[attr+"-path"], if that's set
// 2) The value of defined[attr] if it is already set.
// 3) The content of defaultPath if it exists and defined[attr] is unset
// 4) Preserves the content of defined[attr], otherwise
//
// The defined[attr+"-path"] key is always deleted.
func maybeReadAttrFromFile(defined map[string]interface{}, attr, defaultPath string) error {
	pathAttr := attr + "-path"
	path, _ := defined[pathAttr].(string)
	delete(defined, pathAttr)
	hasPath := path != ""
	if !hasPath {
		// No path and attribute is already set; leave it be.
		if s, _ := defined[attr].(string); s != "" {
			return nil
		}
		path = defaultPath
	}
	path, err := utils.NormalizePath(path)
	if err != nil {
		return err
	}
	if !filepath.IsAbs(path) {
		path = osenv.JujuHomePath(path)
	}
	data, err := ioutil.ReadFile(path)
	if err != nil {
		if os.IsNotExist(err) && !hasPath {
			// If the default path isn't found, it's
			// not an error.
			return nil
		}
		return err
	}
	if len(data) == 0 {
		return fmt.Errorf("file %q is empty", path)
	}
	defined[attr] = string(data)
	return nil
}

// asString is a private helper method to keep the ugly string casting
// in once place. It returns the given named attribute as a string,
// returning "" if it isn't found.
func (c *Config) asString(name string) string {
	value, _ := c.defined[name].(string)
	return value
}

// mustString returns the named attribute as an string, panicking if
// it is not found or is empty.
func (c *Config) mustString(name string) string {
	value, _ := c.defined[name].(string)
	if value == "" {
		panic(fmt.Errorf("empty value for %q found in configuration (type %T, val %v)", name, c.defined[name], c.defined[name]))
	}
	return value
}

// mustInt returns the named attribute as an integer, panicking if
// it is not found or is zero. Zero values should have been
// diagnosed at Validate time.
func (c *Config) mustInt(name string) int {
	value, _ := c.defined[name].(int)
	if value == 0 {
		panic(fmt.Errorf("empty value for %q found in configuration", name))
	}
	return value
}

// Type returns the environment type.
func (c *Config) Type() string {
	return c.mustString("type")
}

// Name returns the environment name.
func (c *Config) Name() string {
	return c.mustString("name")
}

// DefaultSeries returns the default Ubuntu series for the environment.
func (c *Config) DefaultSeries() string {
	return c.mustString("default-series")
}

// StatePort returns the state server port for the environment.
func (c *Config) StatePort() int {
	return c.mustInt("state-port")
}

// APIPort returns the API server port for the environment.
func (c *Config) APIPort() int {
	return c.mustInt("api-port")
}

// SyslogPort returns the syslog port for the environment.
func (c *Config) SyslogPort() int {
	return c.mustInt("syslog-port")
}

<<<<<<< HEAD
// LogLocation returns the location of the log file.
func (c *Config) LogLocation() string {
	return c.mustString("log-location")
=======
// RsyslogCACert returns the certificate of the CA that signed the
// rsyslog certificate, in PEM format, or nil if one hasn't been
// generated yet.
func (c *Config) RsyslogCACert() []byte {
	if s, ok := c.defined["rsyslog-ca-cert"]; ok {
		return []byte(s.(string))
	}
	return nil
>>>>>>> 64cf5a58
}

// AuthorizedKeys returns the content for ssh's authorized_keys file.
func (c *Config) AuthorizedKeys() string {
	return c.mustString("authorized-keys")
}

// ProxySettings returns all four proxy settings; http, https, ftp, and no
// proxy.
func (c *Config) ProxySettings() osenv.ProxySettings {
	return osenv.ProxySettings{
		Http:    c.HttpProxy(),
		Https:   c.HttpsProxy(),
		Ftp:     c.FtpProxy(),
		NoProxy: c.NoProxy(),
	}
}

// HttpProxy returns the http proxy for the environment.
func (c *Config) HttpProxy() string {
	return c.asString("http-proxy")
}

// HttpsProxy returns the https proxy for the environment.
func (c *Config) HttpsProxy() string {
	return c.asString("https-proxy")
}

// FtpProxy returns the ftp proxy for the environment.
func (c *Config) FtpProxy() string {
	return c.asString("ftp-proxy")
}

// NoProxy returns the 'no proxy' for the environment.
func (c *Config) NoProxy() string {
	return c.asString("no-proxy")
}

func (c *Config) getWithFallback(key, fallback string) string {
	value := c.asString(key)
	if value == "" {
		value = c.asString(fallback)
	}
	return value
}

// AptProxySettings returns all three proxy settings; http, https and ftp.
func (c *Config) AptProxySettings() osenv.ProxySettings {
	return osenv.ProxySettings{
		Http:  c.AptHttpProxy(),
		Https: c.AptHttpsProxy(),
		Ftp:   c.AptFtpProxy(),
	}
}

// AptHttpProxy returns the apt http proxy for the environment.
// Falls back to the default http-proxy if not specified.
func (c *Config) AptHttpProxy() string {
	return c.getWithFallback("apt-http-proxy", "http-proxy")
}

// AptHttpsProxy returns the apt https proxy for the environment.
// Falls back to the default https-proxy if not specified.
func (c *Config) AptHttpsProxy() string {
	return c.getWithFallback("apt-https-proxy", "https-proxy")
}

// AptFtpProxy returns the apt ftp proxy for the environment.
// Falls back to the default ftp-proxy if not specified.
func (c *Config) AptFtpProxy() string {
	return c.getWithFallback("apt-ftp-proxy", "ftp-proxy")
}

// BootstrapSSHOpts returns the SSH timeout and retry delays used
// during bootstrap.
func (c *Config) BootstrapSSHOpts() SSHTimeoutOpts {
	opts := SSHTimeoutOpts{
		Timeout:        time.Duration(DefaultBootstrapSSHTimeout) * time.Second,
		RetryDelay:     time.Duration(DefaultBootstrapSSHRetryDelay) * time.Second,
		AddressesDelay: time.Duration(DefaultBootstrapSSHAddressesDelay) * time.Second,
	}
	if v, ok := c.defined["bootstrap-timeout"].(int); ok && v != 0 {
		opts.Timeout = time.Duration(v) * time.Second
	}
	if v, ok := c.defined["bootstrap-retry-delay"].(int); ok && v != 0 {
		opts.RetryDelay = time.Duration(v) * time.Second
	}
	if v, ok := c.defined["bootstrap-addresses-delay"].(int); ok && v != 0 {
		opts.AddressesDelay = time.Duration(v) * time.Second
	}
	return opts
}

// CACert returns the certificate of the CA that signed the state server
// certificate, in PEM format, and whether the setting is available.
func (c *Config) CACert() ([]byte, bool) {
	if s, ok := c.defined["ca-cert"]; ok {
		return []byte(s.(string)), true
	}
	return nil, false
}

// CAPrivateKey returns the private key of the CA that signed the state
// server certificate, in PEM format, and whether the setting is available.
func (c *Config) CAPrivateKey() (key []byte, ok bool) {
	if s, ok := c.defined["ca-private-key"]; ok && s != "" {
		return []byte(s.(string)), true
	}
	return nil, false
}

// AdminSecret returns the administrator password.
// It's empty if the password has not been set.
func (c *Config) AdminSecret() string {
	if s, ok := c.defined["admin-secret"]; ok && s != "" {
		return s.(string)
	}
	return ""
}

// FirewallMode returns whether the firewall should
// manage ports per machine or global
// (FwInstance or FwGlobal)
func (c *Config) FirewallMode() string {
	return c.mustString("firewall-mode")
}

// AgentVersion returns the proposed version number for the agent tools,
// and whether it has been set. Once an environment is bootstrapped, this
// must always be valid.
func (c *Config) AgentVersion() (version.Number, bool) {
	if v, ok := c.defined["agent-version"].(string); ok {
		n, err := version.Parse(v)
		if err != nil {
			panic(err) // We should have checked it earlier.
		}
		return n, true
	}
	return version.Zero, false
}

// ToolsURL returns the URL that locates the tools tarballs and metadata,
// and whether it has been set.
func (c *Config) ToolsURL() (string, bool) {
	if url, ok := c.defined["tools-metadata-url"]; ok && url != "" {
		return url.(string), true
	}
	return "", false
}

// ImageMetadataURL returns the URL at which the metadata used to locate image ids is located,
// and wether it has been set.
func (c *Config) ImageMetadataURL() (string, bool) {
	if url, ok := c.defined["image-metadata-url"]; ok && url != "" {
		return url.(string), true
	}
	return "", false
}

// Development returns whether the environment is in development mode.
func (c *Config) Development() bool {
	return c.defined["development"].(bool)
}

// SSLHostnameVerification returns weather the environment has requested
// SSL hostname verification to be enabled.
func (c *Config) SSLHostnameVerification() bool {
	return c.defined["ssl-hostname-verification"].(bool)
}

// LoggingConfig returns the configuration string for the loggers.
func (c *Config) LoggingConfig() string {
	return c.asString("logging-config")
}

// Auth token sent to charm store
func (c *Config) CharmStoreAuth() (string, bool) {
	auth := c.asString("charm-store-auth")
	return auth, auth != ""
}

// ProvisionerSafeMode reports whether the provisioner should not
// destroy machines it does not know about.
func (c *Config) ProvisionerSafeMode() bool {
	v, _ := c.defined["provisioner-safe-mode"].(bool)
	return v
}

// ImageStream returns the simplestreams stream
// used to identify which image ids to search
// when starting an instance.
func (c *Config) ImageStream() string {
	v, _ := c.defined["image-stream"].(string)
	if v != "" {
		return v
	}
	return "released"
}

// TestMode indicates if the environment is intended for testing.
// In this case, accessing the charm store does not affect statistical
// data of the store.
func (c *Config) TestMode() bool {
	return c.defined["test-mode"].(bool)
}

// UnknownAttrs returns a copy of the raw configuration attributes
// that are supposedly specific to the environment type. They could
// also be wrong attributes, though. Only the specific environment
// implementation can tell.
func (c *Config) UnknownAttrs() map[string]interface{} {
	newAttrs := make(map[string]interface{})
	for k, v := range c.unknown {
		newAttrs[k] = v
	}
	return newAttrs
}

// AllAttrs returns a copy of the raw configuration attributes.
func (c *Config) AllAttrs() map[string]interface{} {
	allAttrs := c.UnknownAttrs()
	for k, v := range c.defined {
		allAttrs[k] = v
	}
	return allAttrs
}

// Remove returns a new configuration that has the attributes of c minus attrs.
func (c *Config) Remove(attrs []string) (*Config, error) {
	defined := c.AllAttrs()
	for _, k := range attrs {
		delete(defined, k)
	}
	return New(NoDefaults, defined)
}

// Apply returns a new configuration that has the attributes of c plus attrs.
func (c *Config) Apply(attrs map[string]interface{}) (*Config, error) {
	defined := c.AllAttrs()
	for k, v := range attrs {
		defined[k] = v
	}
	return New(NoDefaults, defined)
}

var fields = schema.Fields{
	"type":                      schema.String(),
	"name":                      schema.String(),
	"default-series":            schema.String(),
	"tools-metadata-url":        schema.String(),
	"image-metadata-url":        schema.String(),
	"image-stream":              schema.String(),
	"authorized-keys":           schema.String(),
	"authorized-keys-path":      schema.String(),
	"firewall-mode":             schema.String(),
	"agent-version":             schema.String(),
	"development":               schema.Bool(),
	"admin-secret":              schema.String(),
	"ca-cert":                   schema.String(),
	"ca-cert-path":              schema.String(),
	"ca-private-key":            schema.String(),
	"ca-private-key-path":       schema.String(),
	"ssl-hostname-verification": schema.Bool(),
	"state-port":                schema.ForceInt(),
	"api-port":                  schema.ForceInt(),
	"syslog-port":               schema.ForceInt(),
<<<<<<< HEAD
	"log-location":              schema.String(),
=======
	"rsyslog-ca-cert":           schema.String(),
>>>>>>> 64cf5a58
	"logging-config":            schema.String(),
	"charm-store-auth":          schema.String(),
	"provisioner-safe-mode":     schema.Bool(),
	"http-proxy":                schema.String(),
	"https-proxy":               schema.String(),
	"ftp-proxy":                 schema.String(),
	"no-proxy":                  schema.String(),
	"apt-http-proxy":            schema.String(),
	"apt-https-proxy":           schema.String(),
	"apt-ftp-proxy":             schema.String(),
	"bootstrap-timeout":         schema.ForceInt(),
	"bootstrap-retry-delay":     schema.ForceInt(),
	"bootstrap-addresses-delay": schema.ForceInt(),
	"test-mode":                 schema.Bool(),

	// Deprecated fields, retain for backwards compatibility.
	"tools-url": schema.String(),
}

// alwaysOptional holds configuration defaults for attributes that may
// be unspecified even after a configuration has been created with all
// defaults filled out.
//
// This table is not definitive: it specifies those attributes which are
// optional when the config goes through its initial schema coercion,
// but some fields listed as optional here are actually mandatory
// with NoDefaults and are checked at the later Validate stage.
var alwaysOptional = schema.Defaults{
	"agent-version":             schema.Omit,
	"ca-cert":                   schema.Omit,
	"authorized-keys":           schema.Omit,
	"authorized-keys-path":      schema.Omit,
	"ca-cert-path":              schema.Omit,
	"ca-private-key-path":       schema.Omit,
	"log-location":              schema.Omit,
	"logging-config":            schema.Omit,
	"provisioner-safe-mode":     schema.Omit,
	"bootstrap-timeout":         schema.Omit,
	"bootstrap-retry-delay":     schema.Omit,
	"bootstrap-addresses-delay": schema.Omit,
	"rsyslog-ca-cert":           schema.Omit,
	"http-proxy":                schema.Omit,
	"https-proxy":               schema.Omit,
	"ftp-proxy":                 schema.Omit,
	"no-proxy":                  schema.Omit,
	"apt-http-proxy":            schema.Omit,
	"apt-https-proxy":           schema.Omit,
	"apt-ftp-proxy":             schema.Omit,

	// Deprecated fields, retain for backwards compatibility.
	"tools-url": "",

	// For backward compatibility reasons, the following
	// attributes default to empty strings rather than being
	// omitted.
	// TODO(rog) remove this support when we can
	// remove upgrade compatibility with versions prior to 1.14.
	"admin-secret":       "", // TODO(rog) omit
	"ca-private-key":     "", // TODO(rog) omit
	"image-metadata-url": "", // TODO(rog) omit
	"tools-metadata-url": "", // TODO(rog) omit

	// For backward compatibility only - default ports were
	// not filled out in previous versions of the configuration.
	"state-port":  DefaultStatePort,
	"api-port":    DefaultAPIPort,
	"syslog-port": DefaultSyslogPort,
	// Authentication string sent with requests to the charm store
	"charm-store-auth": "",
	// Previously image-stream could be set to an empty value
	"image-stream": "",
	"test-mode":    false,
}

func allowEmpty(attr string) bool {
	return alwaysOptional[attr] == ""
}

var defaults = allDefaults()

// allDefaults returns a schema.Defaults that contains
// defaults to be used when creating a new config with
// UseDefaults.
func allDefaults() schema.Defaults {
	d := schema.Defaults{
		"default-series":            DefaultSeries,
		"firewall-mode":             FwInstance,
		"development":               false,
		"ssl-hostname-verification": true,
		"state-port":                DefaultStatePort,
		"api-port":                  DefaultAPIPort,
		"syslog-port":               DefaultSyslogPort,
		"log-location":              DefaultLogLocation,
		"bootstrap-timeout":         DefaultBootstrapSSHTimeout,
		"bootstrap-retry-delay":     DefaultBootstrapSSHRetryDelay,
		"bootstrap-addresses-delay": DefaultBootstrapSSHAddressesDelay,
	}
	for attr, val := range alwaysOptional {
		if _, ok := d[attr]; !ok {
			d[attr] = val
		}
	}
	return d
}

// allowedWithDefaultsOnly holds those attributes
// that are only allowed in a configuration that is
// being created with UseDefaults.
var allowedWithDefaultsOnly = []string{
	"ca-cert-path",
	"ca-private-key-path",
	"authorized-keys-path",
}

// mandatoryWithoutDefaults holds those attributes
// that are mandatory if the configuration is created
// with no defaults but optional otherwise.
var mandatoryWithoutDefaults = []string{
	"authorized-keys",
}

// immutableAttributes holds those attributes
// which are not allowed to change in the lifetime
// of an environment.
var immutableAttributes = []string{
	"name",
	"type",
	"firewall-mode",
	"state-port",
	"api-port",
<<<<<<< HEAD
	"syslog-port",
	"log-location",
=======
>>>>>>> 64cf5a58
	"bootstrap-timeout",
	"bootstrap-retry-delay",
	"bootstrap-addresses-delay",
}

var (
	withDefaultsChecker = schema.FieldMap(fields, defaults)
	noDefaultsChecker   = schema.FieldMap(fields, alwaysOptional)
)

// ValidateUnknownAttrs checks the unknown attributes of the config against
// the supplied fields and defaults, and returns an error if any fails to
// validate. Unknown fields are warned about, but preserved, on the basis
// that they are reasonably likely to have been written by or for a version
// of juju that does recognise the fields, but that their presence is still
// anomalous to some degree and should be flagged (and that there is thereby
// a mechanism for observing fields that really are typos etc).
func (cfg *Config) ValidateUnknownAttrs(fields schema.Fields, defaults schema.Defaults) (map[string]interface{}, error) {
	attrs := cfg.UnknownAttrs()
	checker := schema.FieldMap(fields, defaults)
	coerced, err := checker.Coerce(attrs, nil)
	if err != nil {
		logger.Debugf("coercion failed attributes: %#v, checker: %#v, %v", attrs, checker, err)
		return nil, err
	}
	result := coerced.(map[string]interface{})
	for name, value := range attrs {
		if fields[name] == nil {
			logger.Warningf("unknown config field %q", name)
			result[name] = value
		}
	}
	return result, nil
}

// GenerateStateServerCertAndKey makes sure that the config has a CACert and
// CAPrivateKey, generates and retruns new certificate and key.
func (cfg *Config) GenerateStateServerCertAndKey() ([]byte, []byte, error) {
	caCert, hasCACert := cfg.CACert()
	if !hasCACert {
		return nil, nil, fmt.Errorf("environment configuration has no ca-cert")
	}
	caKey, hasCAKey := cfg.CAPrivateKey()
	if !hasCAKey {
		return nil, nil, fmt.Errorf("environment configuration has no ca-private-key")
	}
	var noHostnames []string
	return cert.NewServer(caCert, caKey, time.Now().UTC().AddDate(10, 0, 0), noHostnames)
}

type Specializer interface {
	WithAuthAttrs(string) charm.Repository
	WithTestMode(testMode bool) charm.Repository
}

// SpecializeCharmRepo returns a repository customized for given configuration.
// It adds authentication if necessary and sets a charm store's testMode flag.
func SpecializeCharmRepo(repo charm.Repository, cfg *Config) charm.Repository {
	// If a charm store auth token is set, pass it on to the charm store
	if auth, authSet := cfg.CharmStoreAuth(); authSet {
		if CS, isCS := repo.(Specializer); isCS {
			repo = CS.WithAuthAttrs(auth)
		}
	}
	if CS, isCS := repo.(Specializer); isCS {
		repo = CS.WithTestMode(cfg.TestMode())
	}
	return repo
}

// SSHTimeoutOpts lists the amount of time we will wait for various
// parts of the SSH connection to complete. This is similar to
// DialOpts, see http://pad.lv/1258889 about possibly deduplicating
// them.
type SSHTimeoutOpts struct {
	// Timeout is the amount of time to wait contacting a state
	// server.
	Timeout time.Duration

	// RetryDelay is the amount of time between attempts to connect to
	// an address.
	RetryDelay time.Duration

	// AddressesDelay is the amount of time between refreshing the
	// addresses.
	AddressesDelay time.Duration
}

func addIfNotEmpty(settings map[string]interface{}, key, value string) {
	if value != "" {
		settings[key] = value
	}
}

// ProxyConfigMap returns a map suitable to be applied to a Config to update
// proxy settings.
func ProxyConfigMap(proxy osenv.ProxySettings) map[string]interface{} {
	settings := make(map[string]interface{})
	addIfNotEmpty(settings, "http-proxy", proxy.Http)
	addIfNotEmpty(settings, "https-proxy", proxy.Https)
	addIfNotEmpty(settings, "ftp-proxy", proxy.Ftp)
	addIfNotEmpty(settings, "no-proxy", proxy.NoProxy)
	return settings
}

// AptProxyConfigMap returns a map suitable to be applied to a Config to update
// proxy settings.
func AptProxyConfigMap(proxy osenv.ProxySettings) map[string]interface{} {
	settings := make(map[string]interface{})
	addIfNotEmpty(settings, "apt-http-proxy", proxy.Http)
	addIfNotEmpty(settings, "apt-https-proxy", proxy.Https)
	addIfNotEmpty(settings, "apt-ftp-proxy", proxy.Ftp)
	return settings
}<|MERGE_RESOLUTION|>--- conflicted
+++ resolved
@@ -438,11 +438,6 @@
 	return c.mustInt("syslog-port")
 }
 
-<<<<<<< HEAD
-// LogLocation returns the location of the log file.
-func (c *Config) LogLocation() string {
-	return c.mustString("log-location")
-=======
 // RsyslogCACert returns the certificate of the CA that signed the
 // rsyslog certificate, in PEM format, or nil if one hasn't been
 // generated yet.
@@ -451,7 +446,6 @@
 		return []byte(s.(string))
 	}
 	return nil
->>>>>>> 64cf5a58
 }
 
 // AuthorizedKeys returns the content for ssh's authorized_keys file.
@@ -718,11 +712,7 @@
 	"state-port":                schema.ForceInt(),
 	"api-port":                  schema.ForceInt(),
 	"syslog-port":               schema.ForceInt(),
-<<<<<<< HEAD
-	"log-location":              schema.String(),
-=======
 	"rsyslog-ca-cert":           schema.String(),
->>>>>>> 64cf5a58
 	"logging-config":            schema.String(),
 	"charm-store-auth":          schema.String(),
 	"provisioner-safe-mode":     schema.Bool(),
@@ -853,11 +843,6 @@
 	"firewall-mode",
 	"state-port",
 	"api-port",
-<<<<<<< HEAD
-	"syslog-port",
-	"log-location",
-=======
->>>>>>> 64cf5a58
 	"bootstrap-timeout",
 	"bootstrap-retry-delay",
 	"bootstrap-addresses-delay",
