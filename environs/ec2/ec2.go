// Copyright 2011, 2012, 2013 Canonical Ltd.
// Licensed under the AGPLv3, see LICENCE file for details.

package ec2

import (
	"fmt"
	"io/ioutil"
	"launchpad.net/goamz/aws"
	"launchpad.net/goamz/ec2"
	"launchpad.net/goamz/s3"
	"launchpad.net/juju-core/constraints"
	"launchpad.net/juju-core/environs"
	"launchpad.net/juju-core/environs/config"
	"launchpad.net/juju-core/environs/imagemetadata"
	"launchpad.net/juju-core/environs/instances"
	"launchpad.net/juju-core/environs/tools"
	"launchpad.net/juju-core/instance"
	"launchpad.net/juju-core/log"
	"launchpad.net/juju-core/state"
	"launchpad.net/juju-core/state/api"
	"launchpad.net/juju-core/utils"
	"net/http"
	"strings"
	"sync"
	"time"
)

// Use shortAttempt to poll for short-term events.
var shortAttempt = utils.AttemptStrategy{
	Total: 5 * time.Second,
	Delay: 200 * time.Millisecond,
}

func init() {
	environs.RegisterProvider("ec2", environProvider{})
}

type environProvider struct{}

var providerInstance environProvider

type environ struct {
	name string

	// ecfgMutex protects the *Unlocked fields below.
	ecfgMutex             sync.Mutex
	ecfgUnlocked          *environConfig
	ec2Unlocked           *ec2.EC2
	s3Unlocked            *s3.S3
	storageUnlocked       environs.Storage
	publicStorageUnlocked environs.StorageReader // optional.
}

var _ environs.Environ = (*environ)(nil)

type ec2Instance struct {
	e *environ
	*ec2.Instance
	arch     *string
	instType *instances.InstanceType
}

func (inst *ec2Instance) String() string {
	return inst.InstanceId
}

var _ instance.Instance = (*ec2Instance)(nil)

func (inst *ec2Instance) Id() instance.Id {
	return instance.Id(inst.InstanceId)
}

func (inst *ec2Instance) hardwareCharacteristics() *instance.HardwareCharacteristics {
	hc := &instance.HardwareCharacteristics{Arch: inst.arch}
	if inst.instType != nil {
		hc.Mem = &inst.instType.Mem
		hc.CpuCores = &inst.instType.CpuCores
		hc.CpuPower = inst.instType.CpuPower
	}
	return hc
}

func (inst *ec2Instance) DNSName() (string, error) {
	if inst.Instance.DNSName != "" {
		return inst.Instance.DNSName, nil
	}
	// Fetch the instance information again, in case
	// the DNS information has become available.
	insts, err := inst.e.Instances([]instance.Id{inst.Id()})
	if err != nil {
		return "", err
	}
	freshInst := insts[0].(*ec2Instance).Instance
	if freshInst.DNSName == "" {
		return "", instance.ErrNoDNSName
	}
	inst.Instance.DNSName = freshInst.DNSName
	return freshInst.DNSName, nil
}

func (inst *ec2Instance) WaitDNSName() (string, error) {
	return environs.WaitDNSName(inst)
}

func (p environProvider) BoilerplateConfig() string {
	return `
## https://juju.ubuntu.com/get-started/amazon/
amazon:
  type: ec2
  admin-secret: {{rand}}
  # globally unique S3 bucket name
  control-bucket: juju-{{rand}}
  # override if your workstation is running a different series to which you are deploying
  # default-series: precise
  # region defaults to us-east-1, override if required
  # region: us-east-1
  # Usually set via the env variable AWS_ACCESS_KEY_ID, but can be specified here
  # access-key: <secret>
  # Usually set via the env variable AWS_SECRET_ACCESS_KEY, but can be specified here
  # secret-key: <secret>

`[1:]
}

func (p environProvider) Open(cfg *config.Config) (environs.Environ, error) {
	log.Infof("environs/ec2: opening environment %q", cfg.Name())
	e := new(environ)
	err := e.SetConfig(cfg)
	if err != nil {
		return nil, err
	}
	e.name = cfg.Name()
	return e, nil
}

func (environProvider) SecretAttrs(cfg *config.Config) (map[string]interface{}, error) {
	m := make(map[string]interface{})
	ecfg, err := providerInstance.newConfig(cfg)
	if err != nil {
		return nil, err
	}
	m["access-key"] = ecfg.accessKey()
	m["secret-key"] = ecfg.secretKey()
	return m, nil
}

func (environProvider) PublicAddress() (string, error) {
	return fetchMetadata("public-hostname")
}

func (environProvider) PrivateAddress() (string, error) {
	return fetchMetadata("local-hostname")
}

func (e *environ) Config() *config.Config {
	return e.ecfg().Config
}

func (e *environ) SetConfig(cfg *config.Config) error {
	ecfg, err := providerInstance.newConfig(cfg)
	if err != nil {
		return err
	}
	e.ecfgMutex.Lock()
	defer e.ecfgMutex.Unlock()
	e.ecfgUnlocked = ecfg

	auth := aws.Auth{ecfg.accessKey(), ecfg.secretKey()}
	region := aws.Regions[ecfg.region()]
	publicBucketRegion := aws.Regions[ecfg.publicBucketRegion()]
	e.ec2Unlocked = ec2.New(auth, region)
	e.s3Unlocked = s3.New(auth, region)

	// create new storage instances, existing instances continue
	// to reference their existing configuration.
	e.storageUnlocked = &storage{
		bucket: e.s3Unlocked.Bucket(ecfg.controlBucket()),
	}
	if ecfg.publicBucket() != "" {
		e.publicStorageUnlocked = &storage{
			bucket: s3.New(auth, publicBucketRegion).Bucket(ecfg.publicBucket()),
		}
	} else {
		e.publicStorageUnlocked = nil
	}
	return nil
}

func (e *environ) ecfg() *environConfig {
	e.ecfgMutex.Lock()
	ecfg := e.ecfgUnlocked
	e.ecfgMutex.Unlock()
	return ecfg
}

func (e *environ) ec2() *ec2.EC2 {
	e.ecfgMutex.Lock()
	ec2 := e.ec2Unlocked
	e.ecfgMutex.Unlock()
	return ec2
}

func (e *environ) s3() *s3.S3 {
	e.ecfgMutex.Lock()
	s3 := e.s3Unlocked
	e.ecfgMutex.Unlock()
	return s3
}

func (e *environ) Name() string {
	return e.name
}

func (e *environ) Storage() environs.Storage {
	e.ecfgMutex.Lock()
	storage := e.storageUnlocked
	e.ecfgMutex.Unlock()
	return storage
}

func (e *environ) PublicStorage() environs.StorageReader {
	e.ecfgMutex.Lock()
	defer e.ecfgMutex.Unlock()
	if e.publicStorageUnlocked == nil {
		return environs.EmptyStorage
	}
	return e.publicStorageUnlocked
}

// TODO(bug 1199847): Much of this work can be shared between providers.
func (e *environ) Bootstrap(cons constraints.Value) error {
	log.Infof("environs/ec2: bootstrapping environment %q", e.name)
	// If the state file exists, it might actually have just been
	// removed by Destroy, and eventual consistency has not caught
	// up yet, so we retry to verify if that is happening.
	if err := environs.VerifyBootstrapInit(e, shortAttempt); err != nil {
		return err
	}
	possibleTools, err := environs.FindBootstrapTools(e, cons)
	if err != nil {
		return err
	}
	stateFileURL, err := e.Storage().URL(environs.StateFile)
	if err != nil {
		return fmt.Errorf("cannot create bootstrap state file: %v", err)
	}
	inst, characteristics, err := e.internalStartInstance(&startInstanceParams{
		machineId:     "0",
		machineNonce:  state.BootstrapNonce,
		series:        e.Config().DefaultSeries(),
		constraints:   cons,
		possibleTools: possibleTools,
		stateServer:   true,
		stateInfoURL:  stateFileURL,
	})
	if err != nil {
		return fmt.Errorf("cannot start bootstrap instance: %v", err)
	}
	err = environs.SaveState(e.Storage(), &environs.BootstrapState{
		StateInstances:  []instance.Id{inst.Id()},
		Characteristics: []instance.HardwareCharacteristics{*characteristics},
	})
	if err != nil {
		// ignore error on StopInstance because the previous error is
		// more important.
		e.StopInstances([]instance.Instance{inst})
		return fmt.Errorf("cannot save state: %v", err)
	}
	// TODO make safe in the case of racing Bootstraps
	// If two Bootstraps are called concurrently, there's
	// no way to use S3 to make sure that only one succeeds.
	// Perhaps consider using SimpleDB for state storage
	// which would enable that possibility.
	return nil
}

func (e *environ) StateInfo() (*state.Info, *api.Info, error) {
	return environs.StateInfo(e)
}

// getImageBaseURLs returns a list of URLs which are used to search for simplestreams image metadata.
func (e *environ) getImageBaseURLs() ([]string, error) {
	// Use the default simplestreams base URL.
	return []string{imagemetadata.DefaultBaseURL}, nil
}

// TODO(bug 1199847): This work can be shared between providers.
func (e *environ) StartInstance(machineId, machineNonce string, series string, cons constraints.Value,
	info *state.Info, apiInfo *api.Info) (instance.Instance, *instance.HardwareCharacteristics, error) {
	possibleTools, err := environs.FindInstanceTools(e, series, cons)
	if err != nil {
		return nil, nil, err
	}
	return e.internalStartInstance(&startInstanceParams{
		machineId:     machineId,
		machineNonce:  machineNonce,
		series:        series,
		constraints:   cons,
		info:          info,
		apiInfo:       apiInfo,
		possibleTools: possibleTools,
	})
}

<<<<<<< HEAD
// TODO(bug 1199847): Some of this work can be shared between providers.
func (e *environ) userData(scfg *startInstanceParams, tools *state.Tools) ([]byte, error) {
	mcfg := environs.NewMachineConfig(scfg.machineId, scfg.machineNonce, scfg.info, scfg.apiInfo)
	mcfg.StateServer = scfg.stateServer
	mcfg.StateInfoURL = scfg.stateInfoURL
	mcfg.Tools = tools

	if err := environs.FinishMachineConfig(mcfg, e.Config(), scfg.constraints); err != nil {
		return nil, err
	}
	cloudcfg, err := cloudinit.New(mcfg)
	if err != nil {
		return nil, err
	}
	data, err := cloudcfg.Render()
	if err != nil {
		return nil, err
	}
	cdata := utils.Gzip(data)
	log.Debugf("environs/ec2: ec2 user data; %d bytes: %q", len(cdata), data)
	return cdata, nil
}

=======
>>>>>>> 887dcb7d
type startInstanceParams struct {
	machineId     string
	machineNonce  string
	series        string
	constraints   constraints.Value
	info          *state.Info
	apiInfo       *api.Info
	possibleTools tools.List
	stateServer   bool
	stateInfoURL  string
}

const ebsStorage = "ebs"

// internalStartInstance is the internal version of StartInstance, used by
// Bootstrap as well as via StartInstance itself.
// TODO(bug 1199847): Some of this work can be shared between providers.
func (e *environ) internalStartInstance(scfg *startInstanceParams) (instance.Instance, *instance.HardwareCharacteristics, error) {
	err := environs.CheckToolsSeries(scfg.possibleTools, scfg.series)
	if err != nil {
		return nil, nil, err
	}
	arches := scfg.possibleTools.Arches()
	storage := ebsStorage
	baseURLs, err := e.getImageBaseURLs()
	if err != nil {
		return nil, nil, err
	}
	spec, err := findInstanceSpec(baseURLs, &instances.InstanceConstraint{
		Region:      e.ecfg().region(),
		Series:      scfg.series,
		Arches:      arches,
		Constraints: scfg.constraints,
		Storage:     &storage,
	})
	if err != nil {
		return nil, nil, err
	}
	tools, err := scfg.possibleTools.Match(tools.Filter{Arch: spec.Image.Arch})
	if err != nil {
		return nil, nil, fmt.Errorf("chosen architecture %v not present in %v", spec.Image.Arch, arches)
	}

	mcfg := environs.NewMachineConfig(scfg.machineId, scfg.machineNonce, scfg.info, scfg.apiInfo)
	mcfg.StateServer = scfg.stateServer
	mcfg.Tools = tools[0]
	if err := environs.FinishMachineConfig(mcfg, e.Config(), scfg.constraints); err != nil {
		return nil, nil, err
	}

	userData, err := environs.ComposeUserData(mcfg)
	if err != nil {
		return nil, nil, fmt.Errorf("cannot make user data: %v", err)
	}
	log.Debugf("environs/ec2: ec2 user data; %d bytes", len(userData))
	config := e.Config()
	groups, err := e.setUpGroups(scfg.machineId, config.StatePort(), config.APIPort())
	if err != nil {
		return nil, nil, fmt.Errorf("cannot set up groups: %v", err)
	}
	var instances *ec2.RunInstancesResp

	for a := shortAttempt.Start(); a.Next(); {
		instances, err = e.ec2().RunInstances(&ec2.RunInstances{
			ImageId:        spec.Image.Id,
			MinCount:       1,
			MaxCount:       1,
			UserData:       userData,
			InstanceType:   spec.InstanceType.Name,
			SecurityGroups: groups,
		})
		if err == nil || ec2ErrCode(err) != "InvalidGroup.NotFound" {
			break
		}
	}
	if err != nil {
		return nil, nil, fmt.Errorf("cannot run instances: %v", err)
	}
	if len(instances.Instances) != 1 {
		return nil, nil, fmt.Errorf("expected 1 started instance, got %d", len(instances.Instances))
	}
	inst := &ec2Instance{
		e:        e,
		Instance: &instances.Instances[0],
		arch:     &spec.Image.Arch,
		instType: &spec.InstanceType,
	}
	log.Infof("environs/ec2: started instance %q", inst.Id())
	return inst, inst.hardwareCharacteristics(), nil
}

func (e *environ) StopInstances(insts []instance.Instance) error {
	ids := make([]instance.Id, len(insts))
	for i, inst := range insts {
		ids[i] = inst.(*ec2Instance).Id()
	}
	return e.terminateInstances(ids)
}

// gatherInstances tries to get information on each instance
// id whose corresponding insts slot is nil.
// It returns environs.ErrPartialInstances if the insts
// slice has not been completely filled.
func (e *environ) gatherInstances(ids []instance.Id, insts []instance.Instance) error {
	var need []string
	for i, inst := range insts {
		if inst == nil {
			need = append(need, string(ids[i]))
		}
	}
	if len(need) == 0 {
		return nil
	}
	filter := ec2.NewFilter()
	filter.Add("instance-state-name", "pending", "running")
	filter.Add("group-name", e.jujuGroupName())
	filter.Add("instance-id", need...)
	resp, err := e.ec2().Instances(nil, filter)
	if err != nil {
		return err
	}
	n := 0
	// For each requested id, add it to the returned instances
	// if we find it in the response.
	for i, id := range ids {
		if insts[i] != nil {
			continue
		}
		for j := range resp.Reservations {
			r := &resp.Reservations[j]
			for k := range r.Instances {
				if r.Instances[k].InstanceId == string(id) {
					inst := r.Instances[k]
					// TODO(wallyworld): lookup the details to fill in the instance type data
					insts[i] = &ec2Instance{e: e, Instance: &inst}
					n++
				}
			}
		}
	}
	if n < len(ids) {
		return environs.ErrPartialInstances
	}
	return nil
}

func (e *environ) Instances(ids []instance.Id) ([]instance.Instance, error) {
	if len(ids) == 0 {
		return nil, nil
	}
	insts := make([]instance.Instance, len(ids))
	// Make a series of requests to cope with eventual consistency.
	// Each request will attempt to add more instances to the requested
	// set.
	var err error
	for a := shortAttempt.Start(); a.Next(); {
		err = e.gatherInstances(ids, insts)
		if err == nil || err != environs.ErrPartialInstances {
			break
		}
	}
	if err == environs.ErrPartialInstances {
		for _, inst := range insts {
			if inst != nil {
				return insts, environs.ErrPartialInstances
			}
		}
		return nil, environs.ErrNoInstances
	}
	if err != nil {
		return nil, err
	}
	return insts, nil
}

func (e *environ) AllInstances() ([]instance.Instance, error) {
	filter := ec2.NewFilter()
	filter.Add("instance-state-name", "pending", "running")
	filter.Add("group-name", e.jujuGroupName())
	resp, err := e.ec2().Instances(nil, filter)
	if err != nil {
		return nil, err
	}
	var insts []instance.Instance
	for _, r := range resp.Reservations {
		for i := range r.Instances {
			inst := r.Instances[i]
			// TODO(wallyworld): lookup the details to fill in the instance type data
			insts = append(insts, &ec2Instance{e: e, Instance: &inst})
		}
	}
	return insts, nil
}

func (e *environ) Destroy(ensureInsts []instance.Instance) error {
	log.Infof("environs/ec2: destroying environment %q", e.name)
	insts, err := e.AllInstances()
	if err != nil {
		return fmt.Errorf("cannot get instances: %v", err)
	}
	found := make(map[instance.Id]bool)
	var ids []instance.Id
	for _, inst := range insts {
		ids = append(ids, inst.Id())
		found[inst.Id()] = true
	}

	// Add any instances we've been told about but haven't yet shown
	// up in the instance list.
	for _, inst := range ensureInsts {
		id := instance.Id(inst.(*ec2Instance).InstanceId)
		if !found[id] {
			ids = append(ids, id)
			found[id] = true
		}
	}
	err = e.terminateInstances(ids)
	if err != nil {
		return err
	}

	return e.Storage().RemoveAll()
}

func portsToIPPerms(ports []instance.Port) []ec2.IPPerm {
	ipPerms := make([]ec2.IPPerm, len(ports))
	for i, p := range ports {
		ipPerms[i] = ec2.IPPerm{
			Protocol:  p.Protocol,
			FromPort:  p.Number,
			ToPort:    p.Number,
			SourceIPs: []string{"0.0.0.0/0"},
		}
	}
	return ipPerms
}

func (e *environ) openPortsInGroup(name string, ports []instance.Port) error {
	if len(ports) == 0 {
		return nil
	}
	// Give permissions for anyone to access the given ports.
	ipPerms := portsToIPPerms(ports)
	g := ec2.SecurityGroup{Name: name}
	_, err := e.ec2().AuthorizeSecurityGroup(g, ipPerms)
	if err != nil && ec2ErrCode(err) == "InvalidPermission.Duplicate" {
		if len(ports) == 1 {
			return nil
		}
		// If there's more than one port and we get a duplicate error,
		// then we go through authorizing each port individually,
		// otherwise the ports that were *not* duplicates will have
		// been ignored
		for i := range ipPerms {
			_, err := e.ec2().AuthorizeSecurityGroup(g, ipPerms[i:i+1])
			if err != nil && ec2ErrCode(err) != "InvalidPermission.Duplicate" {
				return fmt.Errorf("cannot open port %v: %v", ipPerms[i], err)
			}
		}
		return nil
	}
	if err != nil {
		return fmt.Errorf("cannot open ports: %v", err)
	}
	return nil
}

func (e *environ) closePortsInGroup(name string, ports []instance.Port) error {
	if len(ports) == 0 {
		return nil
	}
	// Revoke permissions for anyone to access the given ports.
	// Note that ec2 allows the revocation of permissions that aren't
	// granted, so this is naturally idempotent.
	g := ec2.SecurityGroup{Name: name}
	_, err := e.ec2().RevokeSecurityGroup(g, portsToIPPerms(ports))
	if err != nil {
		return fmt.Errorf("cannot close ports: %v", err)
	}
	return nil
}

func (e *environ) portsInGroup(name string) (ports []instance.Port, err error) {
	g := ec2.SecurityGroup{Name: name}
	resp, err := e.ec2().SecurityGroups([]ec2.SecurityGroup{g}, nil)
	if err != nil {
		return nil, err
	}
	if len(resp.Groups) != 1 {
		return nil, fmt.Errorf("expected one security group, got %d", len(resp.Groups))
	}
	for _, p := range resp.Groups[0].IPPerms {
		if len(p.SourceIPs) != 1 {
			log.Warningf("environs/ec2: unexpected IP permission found: %v", p)
			continue
		}
		for i := p.FromPort; i <= p.ToPort; i++ {
			ports = append(ports, instance.Port{
				Protocol: p.Protocol,
				Number:   i,
			})
		}
	}
	state.SortPorts(ports)
	return ports, nil
}

func (e *environ) OpenPorts(ports []instance.Port) error {
	if e.Config().FirewallMode() != config.FwGlobal {
		return fmt.Errorf("invalid firewall mode for opening ports on environment: %q",
			e.Config().FirewallMode())
	}
	if err := e.openPortsInGroup(e.globalGroupName(), ports); err != nil {
		return err
	}
	log.Infof("environs/ec2: opened ports in global group: %v", ports)
	return nil
}

func (e *environ) ClosePorts(ports []instance.Port) error {
	if e.Config().FirewallMode() != config.FwGlobal {
		return fmt.Errorf("invalid firewall mode for closing ports on environment: %q",
			e.Config().FirewallMode())
	}
	if err := e.closePortsInGroup(e.globalGroupName(), ports); err != nil {
		return err
	}
	log.Infof("environs/ec2: closed ports in global group: %v", ports)
	return nil
}

func (e *environ) Ports() ([]instance.Port, error) {
	if e.Config().FirewallMode() != config.FwGlobal {
		return nil, fmt.Errorf("invalid firewall mode for retrieving ports from environment: %q",
			e.Config().FirewallMode())
	}
	return e.portsInGroup(e.globalGroupName())
}

func (*environ) Provider() environs.EnvironProvider {
	return &providerInstance
}

func (e *environ) terminateInstances(ids []instance.Id) error {
	if len(ids) == 0 {
		return nil
	}
	var err error
	ec2inst := e.ec2()
	strs := make([]string, len(ids))
	for i, id := range ids {
		strs[i] = string(id)
	}
	for a := shortAttempt.Start(); a.Next(); {
		_, err = ec2inst.TerminateInstances(strs)
		if err == nil || ec2ErrCode(err) != "InvalidInstanceID.NotFound" {
			return err
		}
	}
	if len(ids) == 1 {
		return err
	}
	// If we get a NotFound error, it means that no instances have been
	// terminated even if some exist, so try them one by one, ignoring
	// NotFound errors.
	var firstErr error
	for _, id := range ids {
		_, err = ec2inst.TerminateInstances([]string{string(id)})
		if ec2ErrCode(err) == "InvalidInstanceID.NotFound" {
			err = nil
		}
		if err != nil && firstErr == nil {
			firstErr = err
		}
	}
	return firstErr
}

func (e *environ) globalGroupName() string {
	return fmt.Sprintf("%s-global", e.jujuGroupName())
}

func (e *environ) machineGroupName(machineId string) string {
	return fmt.Sprintf("%s-%s", e.jujuGroupName(), machineId)
}

func (e *environ) jujuGroupName() string {
	return "juju-" + e.name
}

func (inst *ec2Instance) OpenPorts(machineId string, ports []instance.Port) error {
	if inst.e.Config().FirewallMode() != config.FwInstance {
		return fmt.Errorf("invalid firewall mode for opening ports on instance: %q",
			inst.e.Config().FirewallMode())
	}
	name := inst.e.machineGroupName(machineId)
	if err := inst.e.openPortsInGroup(name, ports); err != nil {
		return err
	}
	log.Infof("environs/ec2: opened ports in security group %s: %v", name, ports)
	return nil
}

func (inst *ec2Instance) ClosePorts(machineId string, ports []instance.Port) error {
	if inst.e.Config().FirewallMode() != config.FwInstance {
		return fmt.Errorf("invalid firewall mode for closing ports on instance: %q",
			inst.e.Config().FirewallMode())
	}
	name := inst.e.machineGroupName(machineId)
	if err := inst.e.closePortsInGroup(name, ports); err != nil {
		return err
	}
	log.Infof("environs/ec2: closed ports in security group %s: %v", name, ports)
	return nil
}

func (inst *ec2Instance) Ports(machineId string) ([]instance.Port, error) {
	if inst.e.Config().FirewallMode() != config.FwInstance {
		return nil, fmt.Errorf("invalid firewall mode for retrieving ports from instance: %q",
			inst.e.Config().FirewallMode())
	}
	name := inst.e.machineGroupName(machineId)
	return inst.e.portsInGroup(name)
}

// setUpGroups creates the security groups for the new machine, and
// returns them.
//
// Instances are tagged with a group so they can be distinguished from
// other instances that might be running on the same EC2 account.  In
// addition, a specific machine security group is created for each
// machine, so that its firewall rules can be configured per machine.
func (e *environ) setUpGroups(machineId string, statePort, apiPort int) ([]ec2.SecurityGroup, error) {
	sourceGroups := []ec2.UserSecurityGroup{{Name: e.jujuGroupName()}}
	jujuGroup, err := e.ensureGroup(e.jujuGroupName(),
		[]ec2.IPPerm{
			{
				Protocol:  "tcp",
				FromPort:  22,
				ToPort:    22,
				SourceIPs: []string{"0.0.0.0/0"},
			},
			{
				Protocol:  "tcp",
				FromPort:  statePort,
				ToPort:    statePort,
				SourceIPs: []string{"0.0.0.0/0"},
			},
			{
				Protocol:  "tcp",
				FromPort:  apiPort,
				ToPort:    apiPort,
				SourceIPs: []string{"0.0.0.0/0"},
			},
			{
				Protocol:     "tcp",
				FromPort:     0,
				ToPort:       65535,
				SourceGroups: sourceGroups,
			},
			{
				Protocol:     "udp",
				FromPort:     0,
				ToPort:       65535,
				SourceGroups: sourceGroups,
			},
			{
				Protocol:     "icmp",
				FromPort:     -1,
				ToPort:       -1,
				SourceGroups: sourceGroups,
			},
		})
	if err != nil {
		return nil, err
	}
	var machineGroup ec2.SecurityGroup
	switch e.Config().FirewallMode() {
	case config.FwInstance:
		machineGroup, err = e.ensureGroup(e.machineGroupName(machineId), nil)
	case config.FwGlobal:
		machineGroup, err = e.ensureGroup(e.globalGroupName(), nil)
	}
	if err != nil {
		return nil, err
	}
	return []ec2.SecurityGroup{jujuGroup, machineGroup}, nil
}

// zeroGroup holds the zero security group.
var zeroGroup ec2.SecurityGroup

// ensureGroup returns the security group with name and perms.
// If a group with name does not exist, one will be created.
// If it exists, its permissions are set to perms.
func (e *environ) ensureGroup(name string, perms []ec2.IPPerm) (g ec2.SecurityGroup, err error) {
	ec2inst := e.ec2()
	resp, err := ec2inst.CreateSecurityGroup(name, "juju group")
	if err != nil && ec2ErrCode(err) != "InvalidGroup.Duplicate" {
		return zeroGroup, err
	}

	var have permSet
	if err == nil {
		g = resp.SecurityGroup
	} else {
		resp, err := ec2inst.SecurityGroups(ec2.SecurityGroupNames(name), nil)
		if err != nil {
			return zeroGroup, err
		}
		info := resp.Groups[0]
		// It's possible that the old group has the wrong
		// description here, but if it does it's probably due
		// to something deliberately playing games with juju,
		// so we ignore it.
		have = newPermSet(info.IPPerms)
		g = info.SecurityGroup
	}
	want := newPermSet(perms)
	revoke := make(permSet)
	for p := range have {
		if !want[p] {
			revoke[p] = true
		}
	}
	if len(revoke) > 0 {
		_, err := ec2inst.RevokeSecurityGroup(g, revoke.ipPerms())
		if err != nil {
			return zeroGroup, fmt.Errorf("cannot revoke security group: %v", err)
		}
	}

	add := make(permSet)
	for p := range want {
		if !have[p] {
			add[p] = true
		}
	}
	if len(add) > 0 {
		_, err := ec2inst.AuthorizeSecurityGroup(g, add.ipPerms())
		if err != nil {
			return zeroGroup, fmt.Errorf("cannot authorize securityGroup: %v", err)
		}
	}
	return g, nil
}

// permKey represents a permission for a group or an ip address range
// to access the given range of ports. Only one of groupName or ipAddr
// should be non-empty.
type permKey struct {
	protocol  string
	fromPort  int
	toPort    int
	groupName string
	ipAddr    string
}

type permSet map[permKey]bool

// newPermSet returns a set of all the permissions in the
// given slice of IPPerms. It ignores the name and owner
// id in source groups, using group ids only.
func newPermSet(ps []ec2.IPPerm) permSet {
	m := make(permSet)
	for _, p := range ps {
		k := permKey{
			protocol: p.Protocol,
			fromPort: p.FromPort,
			toPort:   p.ToPort,
		}
		for _, g := range p.SourceGroups {
			k.groupName = g.Name
			m[k] = true
		}
		k.groupName = ""
		for _, ip := range p.SourceIPs {
			k.ipAddr = ip
			m[k] = true
		}
	}
	return m
}

// ipPerms returns m as a slice of permissions usable
// with the ec2 package.
func (m permSet) ipPerms() (ps []ec2.IPPerm) {
	// We could compact the permissions, but it
	// hardly seems worth it.
	for p := range m {
		ipp := ec2.IPPerm{
			Protocol: p.protocol,
			FromPort: p.fromPort,
			ToPort:   p.toPort,
		}
		if p.ipAddr != "" {
			ipp.SourceIPs = []string{p.ipAddr}
		} else {
			ipp.SourceGroups = []ec2.UserSecurityGroup{{Name: p.groupName}}
		}
		ps = append(ps, ipp)
	}
	return
}

// If the err is of type *ec2.Error, ec2ErrCode returns
// its code, otherwise it returns the empty string.
func ec2ErrCode(err error) string {
	ec2err, _ := err.(*ec2.Error)
	if ec2err == nil {
		return ""
	}
	return ec2err.Code
}

// metadataHost holds the address of the instance metadata service.
// It is a variable so that tests can change it to refer to a local
// server when needed.
var metadataHost = "http://169.254.169.254"

// fetchMetadata fetches a single atom of data from the ec2 instance metadata service.
// http://docs.amazonwebservices.com/AWSEC2/latest/UserGuide/AESDG-chapter-instancedata.html
func fetchMetadata(name string) (value string, err error) {
	uri := fmt.Sprintf("%s/2011-01-01/meta-data/%s", metadataHost, name)
	defer utils.ErrorContextf(&err, "cannot get %q", uri)
	for a := shortAttempt.Start(); a.Next(); {
		var resp *http.Response
		resp, err = http.Get(uri)
		if err != nil {
			continue
		}
		defer resp.Body.Close()
		if resp.StatusCode != http.StatusOK {
			err = fmt.Errorf("bad http response %v", resp.Status)
			continue
		}
		var data []byte
		data, err = ioutil.ReadAll(resp.Body)
		if err != nil {
			continue
		}
		return strings.TrimSpace(string(data)), nil
	}
	return
}<|MERGE_RESOLUTION|>--- conflicted
+++ resolved
@@ -303,32 +303,6 @@
 	})
 }
 
-<<<<<<< HEAD
-// TODO(bug 1199847): Some of this work can be shared between providers.
-func (e *environ) userData(scfg *startInstanceParams, tools *state.Tools) ([]byte, error) {
-	mcfg := environs.NewMachineConfig(scfg.machineId, scfg.machineNonce, scfg.info, scfg.apiInfo)
-	mcfg.StateServer = scfg.stateServer
-	mcfg.StateInfoURL = scfg.stateInfoURL
-	mcfg.Tools = tools
-
-	if err := environs.FinishMachineConfig(mcfg, e.Config(), scfg.constraints); err != nil {
-		return nil, err
-	}
-	cloudcfg, err := cloudinit.New(mcfg)
-	if err != nil {
-		return nil, err
-	}
-	data, err := cloudcfg.Render()
-	if err != nil {
-		return nil, err
-	}
-	cdata := utils.Gzip(data)
-	log.Debugf("environs/ec2: ec2 user data; %d bytes: %q", len(cdata), data)
-	return cdata, nil
-}
-
-=======
->>>>>>> 887dcb7d
 type startInstanceParams struct {
 	machineId     string
 	machineNonce  string
@@ -374,6 +348,7 @@
 
 	mcfg := environs.NewMachineConfig(scfg.machineId, scfg.machineNonce, scfg.info, scfg.apiInfo)
 	mcfg.StateServer = scfg.stateServer
+	mcfg.StateInfoURL = scfg.stateInfoURL
 	mcfg.Tools = tools[0]
 	if err := environs.FinishMachineConfig(mcfg, e.Config(), scfg.constraints); err != nil {
 		return nil, nil, err
