--- conflicted
+++ resolved
@@ -30,14 +30,8 @@
 		Series:    ic.Series,
 		Arches:    ic.Arches,
 	}
-<<<<<<< HEAD
-	ebs := ebsStorage
-	imageConstraint.Storage = &ebs
 	matchingImages, err := imagemetadata.Fetch(
 		baseURLs, imagemetadata.DefaultIndexPath, &imageConstraint, signedImageDataOnly)
-=======
-	matchingImages, err := imagemetadata.Fetch(baseURLs, imagemetadata.DefaultIndexPath, &imageConstraint)
->>>>>>> 1b328ccd
 	if err != nil {
 		return nil, err
 	}
