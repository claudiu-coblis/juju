// Copyright 2013 Canonical Ltd.
// Licensed under the AGPLv3, see LICENCE file for details.

package localstorage

import (
	"fmt"
	"io"
	"io/ioutil"
	"net/http"
	"sort"
	"strings"

	"launchpad.net/juju-core/environs"
	"launchpad.net/juju-core/errors"
	"launchpad.net/juju-core/utils"
)

// storage implements the environs.Storage interface.
type storage struct {
	baseURL string
}

// Client returns a storage object that will talk to the storage server
// at the given network address (see Serve)
func Client(addr string) environs.Storage {
	return &storage{
		baseURL: fmt.Sprintf("http://%s/", addr),
	}
}

// Get opens the given storage file and returns a ReadCloser
// that can be used to read its contents. It is the caller's
// responsibility to close it after use. If the name does not
// exist, it should return a *NotFoundError.
func (s *storage) Get(name string) (io.ReadCloser, error) {
	url, err := s.URL(name)
	if err != nil {
		return nil, err
	}
	resp, err := http.Get(url)
	if err != nil {
		return nil, err
	}
	if resp.StatusCode != http.StatusOK {
		return nil, errors.NotFoundf("file %q", name)
	}
	return resp.Body, nil
}

// List lists all names in the storage with the given prefix, in
// alphabetical order. The names in the storage are considered
// to be in a flat namespace, so the prefix may include slashes
// and the names returned are the full names for the matching
// entries.
func (s *storage) List(prefix string) ([]string, error) {
	url, err := s.URL(prefix)
	if err != nil {
		return nil, err
	}
	resp, err := http.Get(url + "*")
	if err != nil {
		return nil, err
	}
	if resp.StatusCode != http.StatusOK {
<<<<<<< HEAD
		// If the path is not found, it's not an error
		// because it's only created when the first
		// file is put.
		if resp.StatusCode == http.StatusNotFound {
			return []string{}, nil
		}
		return nil, fmt.Errorf("%d %s", resp.StatusCode, resp.Status)
=======
		return nil, fmt.Errorf("%s", resp.Status)
>>>>>>> 8676be61
	}
	defer resp.Body.Close()
	body, err := ioutil.ReadAll(resp.Body)
	if err != nil {
		return nil, err
	}
	if len(body) == 0 {
		return nil, nil
	}
	names := strings.Split(string(body), "\n")
	sort.Strings(names)
	return names, nil
}

// URL returns an URL that can be used to access the given storage file.
func (s *storage) URL(name string) (string, error) {
	return s.baseURL + name, nil
}

// ConsistencyStrategy is specified in the StorageReader interface.
func (s *storage) ConsistencyStrategy() utils.AttemptStrategy {
	return utils.AttemptStrategy{}
}

// Put reads from r and writes to the given storage file.
// The length must be set to the total length of the file.
func (s *storage) Put(name string, r io.Reader, length int64) error {
	url, err := s.URL(name)
	if err != nil {
		return err
	}
	// Here we wrap up the reader.  For some freaky unexplainable reason, the
	// http library will call Close on the reader if it has a Close method
	// available.  Since we sometimes reuse the reader, especially when
	// putting tools, we don't want Close called.  So we wrap the reader in a
	// struct so the Close method is not exposed.
	justReader := struct{ io.Reader }{r}
	req, err := http.NewRequest("PUT", url, justReader)
	if err != nil {
		return err
	}
	req.Header.Set("Content-Type", "application/octet-stream")
	resp, err := http.DefaultClient.Do(req)
	if err != nil {
		return err
	}
	if resp.StatusCode != 201 {
		return fmt.Errorf("%d %s", resp.StatusCode, resp.Status)
	}
	return nil
}

// Remove removes the given file from the environment's
// storage. It should not return an error if the file does
// not exist.
func (s *storage) Remove(name string) error {
	url, err := s.URL(name)
	if err != nil {
		return err
	}
	req, err := http.NewRequest("DELETE", url, nil)
	if err != nil {
		return err
	}
	resp, err := http.DefaultClient.Do(req)
	if err != nil {
		return err
	}
	if resp.StatusCode != http.StatusOK {
		return fmt.Errorf("%d %s", resp.StatusCode, resp.Status)
	}
	return nil
}

func (s *storage) RemoveAll() error {
	return environs.RemoveAll(s)
}<|MERGE_RESOLUTION|>--- conflicted
+++ resolved
@@ -63,17 +63,13 @@
 		return nil, err
 	}
 	if resp.StatusCode != http.StatusOK {
-<<<<<<< HEAD
 		// If the path is not found, it's not an error
 		// because it's only created when the first
 		// file is put.
 		if resp.StatusCode == http.StatusNotFound {
 			return []string{}, nil
 		}
-		return nil, fmt.Errorf("%d %s", resp.StatusCode, resp.Status)
-=======
 		return nil, fmt.Errorf("%s", resp.Status)
->>>>>>> 8676be61
 	}
 	defer resp.Body.Close()
 	body, err := ioutil.ReadAll(resp.Body)
