package environs

import (
	"archive/tar"
	"compress/gzip"
	"fmt"
	"io"
	"io/ioutil"
	"launchpad.net/juju/go/version"
	"os"
	"os/exec"
	"path/filepath"
)

// tarHeader returns a tar file header given the file's stat
// information.
func tarHeader(i os.FileInfo) *tar.Header {
	return &tar.Header{
		Typeflag:   tar.TypeReg,
		Name:       i.Name(),
		Size:       i.Size(),
		Mode:       int64(i.Mode() & 0777),
		ModTime:    i.ModTime(),
		AccessTime: i.ModTime(),
		ChangeTime: i.ModTime(),
		Uname:      "ubuntu",
		Gname:      "ubuntu",
	}
}

// isExecutable returns whether the given info
// represents a regular file executable by (at least) the user.
func isExecutable(i os.FileInfo) bool {
	return i.Mode()&(0100|os.ModeType) == 0100
}

// archive writes the executable files found in the given
// directory in gzipped tar format to w.
// An error is returned if an entry inside dir is not
// a regular executable file.
func archive(w io.Writer, dir string) (err error) {
	entries, err := ioutil.ReadDir(dir)
	if err != nil {
		return err
	}

	gzw := gzip.NewWriter(w)
	defer closeErrorCheck(&err, gzw)

	tarw := tar.NewWriter(gzw)
	defer closeErrorCheck(&err, tarw)

	for _, ent := range entries {
		if !isExecutable(ent) {
			return fmt.Errorf("archive: found non-executable file %q", filepath.Join(dir, ent.Name()))
		}
		h := tarHeader(ent)
		// ignore local umask
		h.Mode = 0755
		err := tarw.WriteHeader(h)
		if err != nil {
			return err
		}
		if err := copyFile(tarw, filepath.Join(dir, ent.Name())); err != nil {
			return err
		}
	}
	return nil
}

// closeErrorCheck means that we can ensure that
// Close errors do not get lost even when we defer them,
func closeErrorCheck(errp *error, c io.Closer) {
	err := c.Close()
	if *errp == nil {
		*errp = err
	}
}

func copyFile(w io.Writer, file string) error {
	f, err := os.Open(file)
	if err != nil {
		return err
	}
	defer f.Close()
	_, err = io.Copy(w, f)
	return err
}

// bundleTools bundles all the current juju tools in gzipped tar
// format to the given writer.
func bundleTools(w io.Writer) error {
	dir, err := ioutil.TempDir("", "juju-tools")
	if err != nil {
		return err
	}
	defer os.RemoveAll(dir)
	cmd := exec.Command("go", "install", "launchpad.net/juju/go/cmd/...")
	cmd.Env = []string{
		"GOPATH=" + os.Getenv("GOPATH"),
		"GOBIN=" + dir,
		"PATH=" + os.Getenv("PATH"),
	}
	out, err := cmd.CombinedOutput()
	if err != nil {
		return fmt.Errorf("build failed: %v; %s", err, out)
	}
	return archive(w, dir)
}

// UploadTools uploads the current version of the juju tools
// executables to the given environment.
// TODO find binaries from $PATH when go dev environment not available.
func UploadTools(env Environ) error {
	// We create the entire archive before asking the environment to
	// start uploading so that we can be sure we have archived
	// correctly.
	f, err := ioutil.TempFile("", "juju-tgz")
	if err != nil {
		return err
	}
	defer f.Close()
	defer os.Remove(f.Name())
	err = bundleTools(f)
	if err != nil {
		return err
	}
	_, err = f.Seek(0, 0)
	if err != nil {
		return err
	}
<<<<<<< HEAD
	fi, err := f.Stat()
	if err != nil {
		return err
	}
	return env.PutFile(version.ToolsPath, f, fi.Size())
=======
	name := fmt.Sprintf("tools/juju-%v-%s-%s.tgz", version.Current, runtime.GOOS, runtime.GOARCH)
	return env.PutFile(name, f)
>>>>>>> 926ce9fb
}<|MERGE_RESOLUTION|>--- conflicted
+++ resolved
@@ -129,14 +129,5 @@
 	if err != nil {
 		return err
 	}
-<<<<<<< HEAD
-	fi, err := f.Stat()
-	if err != nil {
-		return err
-	}
-	return env.PutFile(version.ToolsPath, f, fi.Size())
-=======
-	name := fmt.Sprintf("tools/juju-%v-%s-%s.tgz", version.Current, runtime.GOOS, runtime.GOARCH)
-	return env.PutFile(name, f)
->>>>>>> 926ce9fb
+	return env.PutFile(version.ToolsPath, f)
 }