package api

import (
	"code.google.com/p/go.net/websocket"
	"fmt"
	"launchpad.net/juju-core/log"
	"launchpad.net/juju-core/state"
	"launchpad.net/juju-core/state/statecmd"
	statewatcher "launchpad.net/juju-core/state/watcher"
	"strconv"
	"sync"
)

// TODO(rog) remove this when the rest of the system
// has been updated to set passwords appropriately.
var AuthenticationEnabled = false

// srvRoot represents a single client's connection to the state.
type srvRoot struct {
	admin    *srvAdmin
	client   *srvClient
	srv      *Server
	conn     *websocket.Conn
	watchers *watchers

	user authUser
}

// srvAdmin is the only object that unlogged-in
// clients can access. It holds any methods
// that are needed to log in.
type srvAdmin struct {
	root *srvRoot
}

// srvMachine serves API methods on a machine.
type srvMachine struct {
	root *srvRoot
	m    *state.Machine
}

// srvUnit serves API methods on a unit.
type srvUnit struct {
	root *srvRoot
	u    *state.Unit
}

// srvUser serves API methods on a state User.
type srvUser struct {
	root *srvRoot
	u    *state.User
}

// srvClient serves client-specific API methods.
type srvClient struct {
	root *srvRoot
}

func newStateServer(srv *Server, conn *websocket.Conn) *srvRoot {
	r := &srvRoot{
		srv:      srv,
		conn:     conn,
		watchers: newWatchers(),
	}
	r.admin = &srvAdmin{
		root: r,
	}
	r.client = &srvClient{
		root: r,
	}
	return r
}

// Kill implements rpc.Killer.  It cleans up any resources that need
// cleaning up to ensure that all outstanding requests return.
func (r *srvRoot) Kill() {
	r.watchers.stopAll()
}

// Admin returns an object that provides API access
// to methods that can be called even when not
// authenticated.
func (r *srvRoot) Admin(id string) (*srvAdmin, error) {
	if id != "" {
		// Safeguard id for possible future use.
		return nil, errBadId
	}
	return r.admin, nil
}

// requireAgent checks whether the current client is an agent and hence
// may access the agent APIs.  We filter out non-agents when calling one
// of the accessor functions (Machine, Unit, etc) which avoids us making
// the check in every single request method.
func (r *srvRoot) requireAgent() error {
	e := r.user.entity()
	if e == nil {
		return errNotLoggedIn
	}
	if !isAgent(e) {
		return errPerm
	}
	return nil
}

// requireClient returns an error unless the current
// client is a juju client user.
func (r *srvRoot) requireClient() error {
	e := r.user.entity()
	if e == nil {
		return errNotLoggedIn
	}
	if isAgent(e) {
		return errPerm
	}
	return nil
}

// Machine returns an object that provides
// API access to methods on a state.Machine.
func (r *srvRoot) Machine(id string) (*srvMachine, error) {
	if err := r.requireAgent(); err != nil {
		return nil, err
	}
	m, err := r.srv.state.Machine(id)
	if err != nil {
		return nil, err
	}
	return &srvMachine{
		root: r,
		m:    m,
	}, nil
}

// Unit returns an object that provides
// API access to methods on a state.Unit.
func (r *srvRoot) Unit(name string) (*srvUnit, error) {
	if err := r.requireAgent(); err != nil {
		return nil, err
	}
	u, err := r.srv.state.Unit(name)
	if err != nil {
		return nil, err
	}
	return &srvUnit{
		root: r,
		u:    u,
	}, nil
}

// User returns an object that provides
// API access to methods on a state.User.
func (r *srvRoot) User(name string) (*srvUser, error) {
	// Any user is allowed to access their own user object.
	// We check at this level rather than at the operation
	// level to stop malicious probing for current user names.
	// When we provide support for user administration,
	// this will need to be changed to allow access to
	// the administrator.
	e := r.user.entity()
	if e == nil {
		return nil, errNotLoggedIn
	}
	if e.EntityName() != name {
		return nil, errPerm
	}
	u, err := r.srv.state.User(name)
	if err != nil {
		return nil, err
	}
	return &srvUser{
		root: r,
		u:    u,
	}, nil
}

// EntityWatcher returns an object that provides
// API access to methods on a state.EntityWatcher.
// Each client has its own current set of watchers, stored
// in r.watchers.
func (r *srvRoot) EntityWatcher(id string) (srvEntityWatcher, error) {
	if err := r.requireAgent(); err != nil {
		return srvEntityWatcher{}, err
	}
	w := r.watchers.get(id)
	if w == nil {
		return srvEntityWatcher{}, errUnknownWatcher
	}
	if _, ok := w.w.(*state.EntityWatcher); !ok {
		return srvEntityWatcher{}, errUnknownWatcher
	}
	return srvEntityWatcher{w}, nil
}

// Client returns an object that provides access
// to methods accessible to non-agent clients.
func (r *srvRoot) Client(id string) (*srvClient, error) {
	if err := r.requireClient(); err != nil {
		return nil, err
	}
	if id != "" {
		// Safeguard id for possible future use.
		return nil, errBadId
	}
	return r.client, nil
}

type srvEntityWatcher struct {
	*srvWatcher
}

// Next returns when a change has occurred to the
// entity being watched since the most recent call to Next
// or the Watch call that created the EntityWatcher.
func (w srvEntityWatcher) Next() error {
	if _, ok := <-w.w.(*state.EntityWatcher).Changes(); ok {
		return nil
	}
	err := w.w.Err()
	if err == nil {
		err = errStoppedWatcher
	}
	return err
}

func (c *srvClient) Status() (Status, error) {
	ms, err := c.root.srv.state.AllMachines()
	if err != nil {
		return Status{}, err
	}
	status := Status{
		Machines: make(map[string]MachineInfo),
	}
	for _, m := range ms {
		instId, _ := m.InstanceId()
		status.Machines[m.Id()] = MachineInfo{
			InstanceId: string(instId),
		}
	}
	return status, nil
}

// ServiceSet implements the server side of Client.ServerSet.
func (c *srvClient) ServiceSet(p statecmd.ServiceSetParams) error {
	return statecmd.ServiceSet(c.root.srv.state, p)
}

// ServiceSetYAML implements the server side of Client.ServerSetYAML.
func (c *srvClient) ServiceSetYAML(p statecmd.ServiceSetYAMLParams) error {
	return statecmd.ServiceSetYAML(c.root.srv.state, p)
}

// ServiceGet returns the configuration for a service.
func (c *srvClient) ServiceGet(args statecmd.ServiceGetParams) (statecmd.ServiceGetResults, error) {
	return statecmd.ServiceGet(c.root.srv.state, args)
}

<<<<<<< HEAD
// ServiceUnexpose changes the juju-managed firewall to unexpose any ports that
// were also explicitly marked by units as open.  It returns an error or nil.
func (c *srvClient) ServiceUnexpose(args statecmd.ServiceUnexposeParams) error {
	return statecmd.ServiceUnexpose(c.root.srv.state, args)
=======
// ServiceExpose changes the juju-managed firewall to expose any ports that
// were also explicitly marked by units as open.
func (c *srvClient) ServiceExpose(args statecmd.ServiceExposeParams) error {
	return statecmd.ServiceExpose(c.root.srv.state, args)
>>>>>>> da52c2f0
}

// EnvironmentInfo returns information about the current environment (default
// series and type).
func (c *srvClient) EnvironmentInfo() (EnvironmentInfo, error) {
	conf, err := c.root.srv.state.EnvironConfig()
	if err != nil {
		return EnvironmentInfo{}, err
	}
	info := EnvironmentInfo{
		DefaultSeries: conf.DefaultSeries(),
		ProviderType:  conf.Type(),
	}
	return info, nil
}

type rpcCreds struct {
	EntityName string
	Password   string
}

// Login logs in with the provided credentials.
// All subsequent requests on the connection will
// act as the authenticated user.
func (a *srvAdmin) Login(c rpcCreds) error {
	return a.root.user.login(a.root.srv.state, c.EntityName, c.Password)
}

type rpcMachine struct {
	InstanceId string
}

// Get retrieves all the details of a machine.
func (m *srvMachine) Get() (info rpcMachine) {
	instId, _ := m.m.InstanceId()
	info.InstanceId = string(instId)
	return
}

type rpcEntityWatcherId struct {
	EntityWatcherId string
}

func (m *srvMachine) Watch() (rpcEntityWatcherId, error) {
	w := m.m.Watch()
	if _, ok := <-w.Changes(); !ok {
		return rpcEntityWatcherId{}, statewatcher.MustErr(w)
	}
	return rpcEntityWatcherId{
		EntityWatcherId: m.root.watchers.register(w).id,
	}, nil
}

type rpcPassword struct {
	Password string
}

func setPassword(e state.AuthEntity, password string) error {
	// Catch expected common case of mispelled
	// or missing Password parameter.
	if password == "" {
		return fmt.Errorf("password is empty")
	}
	return e.SetPassword(password)
}

// SetPassword sets the machine's password.
func (m *srvMachine) SetPassword(p rpcPassword) error {
	// Allow:
	// - the machine itself.
	// - the environment manager.
	e := m.root.user.entity()
	allow := e.EntityName() == m.m.EntityName() ||
		isMachineWithJob(e, state.JobManageEnviron)
	if !allow {
		return errPerm
	}
	return setPassword(m.m, p.Password)
}

// Get retrieves all the details of a unit.
func (u *srvUnit) Get() (rpcUnit, error) {
	var ru rpcUnit
	ru.DeployerName, _ = u.u.DeployerName()
	// TODO add other unit attributes
	return ru, nil
}

// SetPassword sets the unit's password.
func (u *srvUnit) SetPassword(p rpcPassword) error {
	ename := u.root.user.entity().EntityName()
	// Allow:
	// - the unit itself.
	// - the machine responsible for unit, if unit is principal
	// - the unit's principal unit, if unit is subordinate
	allow := ename == u.u.EntityName()
	if !allow {
		deployerName, ok := u.u.DeployerName()
		allow = ok && ename == deployerName
	}
	if !allow {
		return errPerm
	}
	return setPassword(u.u, p.Password)
}

type rpcUnit struct {
	DeployerName string
	// TODO(rog) other unit attributes.
}

// SetPassword sets the user's password.
func (u *srvUser) SetPassword(p rpcPassword) error {
	return setPassword(u.u, p.Password)
}

type rpcUser struct {
	// This is a placeholder for any information
	// that may be associated with a user in the
	// future.
}

// Get retrieves all details of a user.
func (u *srvUser) Get() (rpcUser, error) {
	return rpcUser{}, nil
}

// authUser holds login details. It's ok to call
// its methods concurrently.
type authUser struct {
	mu      sync.Mutex
	_entity state.AuthEntity // logged-in entity (access only when mu is locked)
}

// login authenticates as entity with the given name,.
func (u *authUser) login(st *state.State, entityName, password string) error {
	u.mu.Lock()
	defer u.mu.Unlock()
	entity, err := st.AuthEntity(entityName)
	if err != nil && !state.IsNotFound(err) {
		return err
	}
	// TODO(rog) remove
	if !AuthenticationEnabled {
		u._entity = entity
		return nil
	}
	// We return the same error when an entity
	// does not exist as for a bad password, so that
	// we don't allow unauthenticated users to find information
	// about existing entities.
	if err != nil || !entity.PasswordValid(password) {
		return errBadCreds
	}
	u._entity = entity
	return nil
}

// entity returns the currently logged-in entity, or nil if not
// currently logged on.  The returned entity should not be modified
// because it may be used concurrently.
func (u *authUser) entity() state.AuthEntity {
	u.mu.Lock()
	defer u.mu.Unlock()
	return u._entity
}

// isMachineWithJob returns whether the given entity is a machine that
// is configured to run the given job.
func isMachineWithJob(e state.AuthEntity, j state.MachineJob) bool {
	m, ok := e.(*state.Machine)
	if !ok {
		return false
	}
	for _, mj := range m.Jobs() {
		if mj == j {
			return true
		}
	}
	return false
}

// isAgent returns whether the given entity is an agent.
func isAgent(e state.AuthEntity) bool {
	_, isUser := e.(*state.User)
	return !isUser
}

// watcher represents the interface provided by state watchers.
type watcher interface {
	Stop() error
	Err() error
}

// watchers holds all the watchers for a connection.
type watchers struct {
	mu    sync.Mutex
	maxId uint64
	ws    map[string]*srvWatcher
}

// srvWatcher holds the details of a watcher.  It also implements the
// Stop RPC method for all watchers.
type srvWatcher struct {
	ws *watchers
	w  watcher
	id string
}

// Stop stops the given watcher. It causes any outstanding
// Next calls to return a CodeStopped error.
// Any subsequent Next calls will return a CodeNotFound
// error because the watcher will no longer exist.
func (w *srvWatcher) Stop() error {
	err := w.w.Stop()
	w.ws.mu.Lock()
	defer w.ws.mu.Unlock()
	delete(w.ws.ws, w.id)
	return err
}

func newWatchers() *watchers {
	return &watchers{
		ws: make(map[string]*srvWatcher),
	}
}

// get returns the srvWatcher registered with the given
// id, or nil if there is no such watcher.
func (ws *watchers) get(id string) *srvWatcher {
	ws.mu.Lock()
	defer ws.mu.Unlock()
	return ws.ws[id]
}

// register records the given watcher and returns
// a srvWatcher instance for it.
func (ws *watchers) register(w watcher) *srvWatcher {
	ws.mu.Lock()
	defer ws.mu.Unlock()
	ws.maxId++
	sw := &srvWatcher{
		ws: ws,
		id: strconv.FormatUint(ws.maxId, 10),
		w:  w,
	}
	ws.ws[sw.id] = sw
	return sw
}

func (ws *watchers) stopAll() {
	ws.mu.Lock()
	defer ws.mu.Unlock()
	for _, w := range ws.ws {
		if err := w.w.Stop(); err != nil {
			log.Printf("state/api: error stopping %T watcher: %v", w, err)
		}
	}
	ws.ws = make(map[string]*srvWatcher)
}<|MERGE_RESOLUTION|>--- conflicted
+++ resolved
@@ -255,17 +255,16 @@
 	return statecmd.ServiceGet(c.root.srv.state, args)
 }
 
-<<<<<<< HEAD
-// ServiceUnexpose changes the juju-managed firewall to unexpose any ports that
-// were also explicitly marked by units as open.  It returns an error or nil.
-func (c *srvClient) ServiceUnexpose(args statecmd.ServiceUnexposeParams) error {
-	return statecmd.ServiceUnexpose(c.root.srv.state, args)
-=======
 // ServiceExpose changes the juju-managed firewall to expose any ports that
 // were also explicitly marked by units as open.
 func (c *srvClient) ServiceExpose(args statecmd.ServiceExposeParams) error {
 	return statecmd.ServiceExpose(c.root.srv.state, args)
->>>>>>> da52c2f0
+}
+
+// ServiceUnexpose changes the juju-managed firewall to unexpose any ports that
+// were also explicitly marked by units as open.
+func (c *srvClient) ServiceUnexpose(args statecmd.ServiceUnexposeParams) error {
+	return statecmd.ServiceUnexpose(c.root.srv.state, args)
 }
 
 // EnvironmentInfo returns information about the current environment (default
