--- conflicted
+++ resolved
@@ -4,16 +4,12 @@
 package api
 
 import (
-<<<<<<< HEAD
-	"fmt"
-	"time"
-=======
 	"encoding/json"
 	"fmt"
 	"io/ioutil"
 	"net/http"
 	"os"
->>>>>>> a03e8bed
+	"time"
 
 	"launchpad.net/juju-core/charm"
 	"launchpad.net/juju-core/cmd"
@@ -404,7 +400,6 @@
 	return c.st.Call("Client", "", "SetEnvironAgentVersion", args, nil)
 }
 
-<<<<<<< HEAD
 type RunResult struct {
 	cmd.RemoteResponse
 	MachineId string
@@ -426,7 +421,8 @@
 
 func (c *Client) Run(params RunParams) ([]RunResult, error) {
 	return nil, fmt.Errorf("TODO")
-=======
+}
+
 // DestroyEnvironment puts the environment into a "dying" state,
 // and removes all non-manager machine instances. DestroyEnvironment
 // will fail if there are any manually-provisioned non-manager machines
@@ -524,5 +520,4 @@
 func (c *Client) AddCharm(curl *charm.URL) error {
 	args := params.CharmURL{URL: curl.String()}
 	return c.st.Call("Client", "", "AddCharm", args, nil)
->>>>>>> a03e8bed
 }