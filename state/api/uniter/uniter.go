// Copyright 2013 Canonical Ltd.
// Licensed under the AGPLv3, see LICENCE file for details.

package uniter

import (
	"fmt"

	"launchpad.net/juju-core/charm"
	"launchpad.net/juju-core/names"
	"launchpad.net/juju-core/state/api/base"
	"launchpad.net/juju-core/state/api/common"
	"launchpad.net/juju-core/state/api/params"
)

const uniter = "Uniter"

// State provides access to the Uniter API facade.
type State struct {
	*common.EnvironWatcher

	caller base.Caller
	// unitTag contains the authenticated unit's tag.
	unitTag string
}

// NewState creates a new client-side Uniter facade.
func NewState(caller base.Caller, authTag string) *State {
	return &State{
		EnvironWatcher: common.NewEnvironWatcher(uniter, caller),
		caller:         caller,
		unitTag:        authTag}
}

// life requests the lifecycle of the given entity from the server.
func (st *State) life(tag string) (params.Life, error) {
<<<<<<< HEAD
	var result params.LifeResults
	args := params.Entities{
		Entities: []params.Entity{{Tag: tag}},
	}
	err := st.caller.Call(uniter, "", "Life", args, &result)
	if err != nil {
		return "", err
	}
	if len(result.Results) != 1 {
		return "", fmt.Errorf("expected one result, got %d", len(result.Results))
	}
	if err := result.Results[0].Error; err != nil {
		return "", err
	}
	return result.Results[0].Life, nil
=======
	return common.Life(st.caller, "Uniter", tag)
>>>>>>> 8e14d326
}

// relation requests relation information from the server.
func (st *State) relation(relationTag, unitTag string) (params.RelationResult, error) {
	nothing := params.RelationResult{}
	var result params.RelationResults
	args := params.RelationUnits{
		RelationUnits: []params.RelationUnit{
			{Relation: relationTag, Unit: unitTag},
		},
	}
	err := st.caller.Call(uniter, "", "Relation", args, &result)
	if err != nil {
		return nothing, err
	}
	if len(result.Results) != 1 {
		return nothing, fmt.Errorf("expected one result, got %d", len(result.Results))
	}
	if err := result.Results[0].Error; err != nil {
		return nothing, err
	}
	return result.Results[0], nil
}

// Unit provides access to methods of a state.Unit through the facade.
func (st *State) Unit(tag string) (*Unit, error) {
	life, err := st.life(tag)
	if err != nil {
		return nil, err
	}
	return &Unit{
		tag:  tag,
		life: life,
		st:   st,
	}, nil
}

// Service returns a service state by tag.
func (st *State) Service(tag string) (*Service, error) {
	life, err := st.life(tag)
	if err != nil {
		return nil, err
	}
	return &Service{
		tag:  tag,
		life: life,
		st:   st,
	}, nil
}

// ProviderType returns a provider type used by the current juju
// environment.
//
// TODO(dimitern): We might be able to drop this, once we have machine
// addresses implemented fully. See also LP bug 1221798.
func (st *State) ProviderType() (string, error) {
	var result params.StringResult
	err := st.caller.Call(uniter, "", "ProviderType", nil, &result)
	if err != nil {
		return "", err
	}
	if err := result.Error; err != nil {
		return "", err
	}
	return result.Result, nil
}

// Charm returns the charm with the given URL.
func (st *State) Charm(curl *charm.URL) (*Charm, error) {
	if curl == nil {
		return nil, fmt.Errorf("charm url cannot be nil")
	}
	return &Charm{
		st:  st,
		url: curl.String(),
	}, nil
}

// Relation returns the existing relation with the given tag.
func (st *State) Relation(tag string) (*Relation, error) {
	result, err := st.relation(tag, st.unitTag)
	if err != nil {
		return nil, err
	}
	return &Relation{
		id:   result.Id,
		tag:  tag,
		life: result.Life,
		st:   st,
	}, nil
}

// Relation returns the existing relation with the given tag.
func (st *State) RelationById(id int) (*Relation, error) {
	var results params.RelationResults
	args := params.RelationIds{
		RelationIds: []int{id},
	}
	err := st.caller.Call(uniter, "", "RelationById", args, &results)
	if err != nil {
		return nil, err
	}
	if len(results.Results) != 1 {
		return nil, fmt.Errorf("expected one result, got %d", len(results.Results))
	}
	result := results.Results[0]
	if err := result.Error; err != nil {
		return nil, err
	}
	relationTag := names.RelationTag(result.Key)
	return &Relation{
		id:   result.Id,
		tag:  relationTag,
		life: result.Life,
		st:   st,
	}, nil
}

// Environment returns the environment entity.
func (st *State) Environment() (*Environment, error) {
	return &Environment{st}, nil
}

// APIAddresses returns the list of addresses used to connect to the API.
func (st *State) APIAddresses() ([]string, error) {
	var result params.StringsResult
	err := st.caller.Call(uniter, "", "APIAddresses", nil, &result)
	if err != nil {
		return nil, err
	}
	if err := result.Error; err != nil {
		return nil, err
	}
	return result.Result, nil
}<|MERGE_RESOLUTION|>--- conflicted
+++ resolved
@@ -34,25 +34,7 @@
 
 // life requests the lifecycle of the given entity from the server.
 func (st *State) life(tag string) (params.Life, error) {
-<<<<<<< HEAD
-	var result params.LifeResults
-	args := params.Entities{
-		Entities: []params.Entity{{Tag: tag}},
-	}
-	err := st.caller.Call(uniter, "", "Life", args, &result)
-	if err != nil {
-		return "", err
-	}
-	if len(result.Results) != 1 {
-		return "", fmt.Errorf("expected one result, got %d", len(result.Results))
-	}
-	if err := result.Results[0].Error; err != nil {
-		return "", err
-	}
-	return result.Results[0].Life, nil
-=======
-	return common.Life(st.caller, "Uniter", tag)
->>>>>>> 8e14d326
+	return common.Life(st.caller, uniter, tag)
 }
 
 // relation requests relation information from the server.
