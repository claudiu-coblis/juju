package apiserver_test

import (
	"errors"
	"fmt"
	"io"
	. "launchpad.net/gocheck"
	"launchpad.net/juju-core/charm"
	"launchpad.net/juju-core/juju/testing"
	"launchpad.net/juju-core/rpc"
	"launchpad.net/juju-core/state"
	"launchpad.net/juju-core/state/api"
	"launchpad.net/juju-core/state/api/params"
	"launchpad.net/juju-core/state/apiserver"
	coretesting "launchpad.net/juju-core/testing"
	"net"
	stdtesting "testing"
	"time"
)

func TestAll(t *stdtesting.T) {
	coretesting.MgoTestPackage(t)
}

type suite struct {
	testing.JujuConnSuite
	listener net.Listener
}

var _ = Suite(&suite{})

func init() {
	apiserver.AuthenticationEnabled = true
}

func removeServiceAndUnits(c *C, service *state.Service) {
	// Destroy all units for the service.
	units, err := service.AllUnits()
	c.Assert(err, IsNil)
	for _, unit := range units {
		err = unit.EnsureDead()
		c.Assert(err, IsNil)
		err = unit.Remove()
		c.Assert(err, IsNil)
	}
	err = service.Refresh()
	c.Assert(err, IsNil)
	err = service.Destroy()
	c.Assert(err, IsNil)

	err = service.Refresh()
	c.Assert(state.IsNotFound(err), Equals, true)
}

var operationPermTests = []struct {
	about string
	// op performs the operation to be tested using the given state
	// connection.  It returns a function that should be used to
	// undo any changes made by the operation.
	op    func(c *C, st *api.State, mst *state.State) (reset func(), err error)
	allow []string
	deny  []string
}{{
	about: "Unit.Get",
	op:    opGetUnitWordpress0,
	deny:  []string{"user-admin", "user-other"},
}, {
	about: "Machine.Get",
	op:    opGetMachine1,
	deny:  []string{"user-admin", "user-other"},
}, {
	about: "Machine.SetPassword",
	op:    opMachine1SetPassword,
	allow: []string{"machine-0", "machine-1"},
}, {
	about: "Unit.SetPassword (on principal unit)",
	op:    opUnitSetPassword("wordpress/0"),
	allow: []string{"unit-wordpress-0", "machine-1"},
}, {
	about: "Unit.SetPassword (on subordinate unit)",
	op:    opUnitSetPassword("logging/0"),
	allow: []string{"unit-logging-0", "unit-wordpress-0"},
}, {
	about: "Client.Status",
	op:    opClientStatus,
	allow: []string{"user-admin", "user-other"},
}, {
	about: "Client.ServiceSet",
	op:    opClientServiceSet,
	allow: []string{"user-admin", "user-other"},
}, {
	about: "Client.ServiceSetYAML",
	op:    opClientServiceSetYAML,
	allow: []string{"user-admin", "user-other"},
}, {
	about: "Client.ServiceGet",
	op:    opClientServiceGet,
	allow: []string{"user-admin", "user-other"},
}, {
	about: "Client.ServiceExpose",
	op:    opClientServiceExpose,
	allow: []string{"user-admin", "user-other"},
}, {
	about: "Client.ServiceUnexpose",
	op:    opClientServiceUnexpose,
	allow: []string{"user-admin", "user-other"},
}, {
<<<<<<< HEAD
	about: "Client.ServiceDeploy",
	op:    opClientServiceDeploy,
=======
	about: "Client.WatchAll",
	op:    opClientWatchAll,
>>>>>>> 8f3dcd6e
	allow: []string{"user-admin", "user-other"},
}, {
	about: "Client.CharmInfo",
	op:    opClientCharmInfo,
	allow: []string{"user-admin", "user-other"},
},
}

// allowed returns the set of allowed entities given an allow list and a
// deny list.  If an allow list is specified, only those entities are
// allowed; otherwise those in deny are disallowed.
func allowed(all, allow, deny []string) map[string]bool {
	p := make(map[string]bool)
	if allow != nil {
		for _, e := range allow {
			p[e] = true
		}
		return p
	}
loop:
	for _, e0 := range all {
		for _, e1 := range deny {
			if e1 == e0 {
				continue loop
			}
		}
		p[e0] = true
	}
	return p
}

func (s *suite) TestOperationPerm(c *C) {
	entities := s.setUpScenario(c)
	for i, t := range operationPermTests {
		allow := allowed(entities, t.allow, t.deny)
		for _, e := range entities {
			c.Logf("test %d; %s; entity %q", i, t.about, e)
			st := s.openAs(c, e)
			reset, err := t.op(c, st, s.State)
			if allow[e] {
				c.Check(err, IsNil)
			} else {
				c.Check(err, ErrorMatches, "permission denied")
				c.Check(api.ErrCode(err), Equals, api.CodeUnauthorized)
			}
			reset()
			st.Close()
		}
	}
}

func opGetUnitWordpress0(c *C, st *api.State, mst *state.State) (func(), error) {
	u, err := st.Unit("wordpress/0")
	if err != nil {
		c.Check(u, IsNil)
	} else {
		name, ok := u.DeployerName()
		c.Check(ok, Equals, true)
		c.Check(name, Equals, "machine-1")
	}
	return func() {}, err
}

func opUnitSetPassword(unitName string) func(c *C, st *api.State, mst *state.State) (func(), error) {
	return func(c *C, st *api.State, mst *state.State) (func(), error) {
		u, err := st.Unit(unitName)
		if err != nil {
			c.Check(u, IsNil)
			return func() {}, err
		}
		err = u.SetPassword("another password")
		if err != nil {
			return func() {}, err
		}
		return func() {
			setDefaultPassword(c, u)
		}, nil
	}
}

func opGetMachine1(c *C, st *api.State, mst *state.State) (func(), error) {
	m, err := st.Machine("1")
	if err != nil {
		c.Check(m, IsNil)
	} else {
		name, ok := m.InstanceId()
		c.Assert(ok, Equals, true)
		c.Assert(name, Equals, "i-machine-1")
	}
	return func() {}, err
}

func opMachine1SetPassword(c *C, st *api.State, mst *state.State) (func(), error) {
	m, err := st.Machine("1")
	if err != nil {
		c.Check(m, IsNil)
		return func() {}, err
	}
	err = m.SetPassword("another password")
	if err != nil {
		return func() {}, err
	}
	return func() {
		setDefaultPassword(c, m)
	}, nil
}

func opClientCharmInfo(c *C, st *api.State, mst *state.State) (func(), error) {
	info, err := st.Client().CharmInfo("local:series/wordpress-3")
	if err != nil {
		c.Check(info, IsNil)
		return func() {}, err
	}
	c.Assert(err, IsNil)
	c.Assert(info.URL, Equals, "local:series/wordpress-3")
	c.Assert(info.Meta.Name, Equals, "wordpress")
	c.Assert(info.Revision, Equals, 3)
	return func() {}, nil
}

func opClientStatus(c *C, st *api.State, mst *state.State) (func(), error) {
	status, err := st.Client().Status()
	if err != nil {
		c.Check(status, IsNil)
		return func() {}, err
	}
	c.Assert(err, IsNil)
	c.Assert(status, DeepEquals, scenarioStatus)
	return func() {}, nil
}

func resetBlogTitle(c *C, st *api.State) func() {
	return func() {
		err := st.Client().ServiceSet("wordpress", map[string]string{
			"blog-title": "",
		})
		c.Assert(err, IsNil)
	}
}

func opClientServiceSet(c *C, st *api.State, mst *state.State) (func(), error) {
	err := st.Client().ServiceSet("wordpress", map[string]string{
		"blog-title": "foo",
	})
	if err != nil {
		return func() {}, err
	}
	return resetBlogTitle(c, st), nil
}

func opClientServiceSetYAML(c *C, st *api.State, mst *state.State) (func(), error) {
	err := st.Client().ServiceSetYAML("wordpress", `"blog-title": "foo"`)
	if err != nil {
		return func() {}, err
	}
	return resetBlogTitle(c, st), nil
}

func opClientServiceGet(c *C, st *api.State, mst *state.State) (func(), error) {
	// This test only shows that the call is made without error, ensuring the
	// signatures match.
	_, err := st.Client().ServiceGet("wordpress")
	if err != nil {
		return func() {}, err
	}
	c.Assert(err, IsNil)
	return func() {}, nil
}

func opClientServiceExpose(c *C, st *api.State, mst *state.State) (func(), error) {
	// This test only shows that the call is made without error, ensuring the
	// signatures match.
	err := st.Client().ServiceExpose("wordpress")
	if err != nil {
		return func() {}, err
	}
	c.Assert(err, IsNil)
	return func() {}, nil
}

func opClientServiceUnexpose(c *C, st *api.State, mst *state.State) (func(), error) {
	// This test only checks that the call is made without error, ensuring the
	// signatures match.
	err := st.Client().ServiceUnexpose("wordpress")
	if err != nil {
		return func() {}, err
	}
	c.Assert(err, IsNil)
	return func() {}, nil
}

<<<<<<< HEAD
func opClientServiceDeploy(c *C, st *api.State, mst *state.State) (func(), error) {
	// This test only checks that the call is made without error, ensuring the
	// signatures match.
	// We are cheating and using a local repo only.

	// Set the CharmStore to the test repository.
	serviceName := "mywordpress"
	charmUrl := "local:series/wordpress"
	parsedUrl := charm.MustParseURL(charmUrl)
	repo, err := charm.InferRepository(parsedUrl, coretesting.Charms.Path)
	originalServerCharmStore := apiserver.CharmStore
	apiserver.CharmStore = repo

	err = st.Client().ServiceDeploy(charmUrl, serviceName, 1, "")
	if err != nil {
		return func() {}, err
	}

	return func() {
		apiserver.CharmStore = originalServerCharmStore
		service, err := mst.Service(serviceName)
		c.Assert(err, IsNil)

		removeServiceAndUnits(c, service)
	}, nil
=======
func opClientWatchAll(c *C, st *api.State) (func(), error) {
	watcher, err := st.Client().WatchAll()
	if err == nil {
		watcher.Stop()
	}
	return func() {}, err
>>>>>>> 8f3dcd6e
}

// scenarioStatus describes the expected state
// of the juju environment set up by setUpScenario.
var scenarioStatus = &api.Status{
	Machines: map[string]api.MachineInfo{
		"0": {
			InstanceId: "i-machine-0",
		},
		"1": {
			InstanceId: "i-machine-1",
		},
		"2": {
			InstanceId: "i-machine-2",
		},
	},
}

// setUpScenario makes an environment scenario suitable for
// testing most kinds of access scenario. It returns
// a list of all the entities in the scenario.
//
// When the scenario is initialized, we have:
// user-admin
// user-other
// machine-0
//  instance-id="i-machine-0"
//  jobs=manage-environ
// machine-1
//  instance-id="i-machine-1"
//  jobs=host-units
// machine-2
//  instance-id="i-machine-2"
//  jobs=host-units
// service-wordpress
// service-logging
// unit-wordpress-0
//     deployer-name=machine-1
// unit-logging-0
//  deployer-name=unit-wordpress-0
// unit-wordpress-1
//     deployer-name=machine-2
// unit-logging-1
//  deployer-name=unit-wordpress-1
//
// The passwords for all returned entities are
// set to the entity name with a " password" suffix.
//
// Note that there is nothing special about machine-0
// here - it's the environment manager in this scenario
// just because machine 0 has traditionally been the
// environment manager (bootstrap machine), so is
// hopefully easier to remember as such.
func (s *suite) setUpScenario(c *C) (entities []string) {
	add := func(e state.AuthEntity) {
		entities = append(entities, e.EntityName())
	}
	u, err := s.State.User("admin")
	c.Assert(err, IsNil)
	setDefaultPassword(c, u)
	add(u)

	u, err = s.State.AddUser("other", "")
	c.Assert(err, IsNil)
	setDefaultPassword(c, u)
	add(u)

	m, err := s.State.AddMachine("series", state.JobManageEnviron)
	c.Assert(err, IsNil)
	c.Assert(m.EntityName(), Equals, "machine-0")
	err = m.SetInstanceId(state.InstanceId("i-" + m.EntityName()))
	c.Assert(err, IsNil)
	setDefaultPassword(c, m)
	add(m)

	wordpress, err := s.State.AddService("wordpress", s.AddTestingCharm(c, "wordpress"))
	c.Assert(err, IsNil)

	_, err = s.State.AddService("logging", s.AddTestingCharm(c, "logging"))
	c.Assert(err, IsNil)

	eps, err := s.State.InferEndpoints([]string{"logging", "wordpress"})
	c.Assert(err, IsNil)
	rel, err := s.State.AddRelation(eps...)
	c.Assert(err, IsNil)

	for i := 0; i < 2; i++ {
		wu, err := wordpress.AddUnit()
		c.Assert(err, IsNil)
		c.Assert(wu.EntityName(), Equals, fmt.Sprintf("unit-wordpress-%d", i))
		setDefaultPassword(c, wu)
		add(wu)

		m, err := s.State.AddMachine("series", state.JobHostUnits)
		c.Assert(err, IsNil)
		c.Assert(m.EntityName(), Equals, fmt.Sprintf("machine-%d", i+1))
		err = m.SetInstanceId(state.InstanceId("i-" + m.EntityName()))
		c.Assert(err, IsNil)
		setDefaultPassword(c, m)
		add(m)

		err = wu.AssignToMachine(m)
		c.Assert(err, IsNil)

		deployer, ok := wu.DeployerName()
		c.Assert(ok, Equals, true)
		c.Assert(deployer, Equals, fmt.Sprintf("machine-%d", i+1))

		wru, err := rel.Unit(wu)
		c.Assert(err, IsNil)

		// Create the subordinate unit as a side-effect of entering
		// scope in the principal's relation-unit.
		err = wru.EnterScope(nil)
		c.Assert(err, IsNil)

		lu, err := s.State.Unit(fmt.Sprintf("logging/%d", i))
		c.Assert(err, IsNil)
		c.Assert(lu.IsPrincipal(), Equals, false)
		deployer, ok = lu.DeployerName()
		c.Assert(ok, Equals, true)
		c.Assert(deployer, Equals, fmt.Sprintf("unit-wordpress-%d", i))
		setDefaultPassword(c, lu)
		add(lu)
	}
	return
}

// AuthEntity is the same as state.AuthEntity but
// without PasswordValid, which is implemented
// by state entities but not by api entities.
type AuthEntity interface {
	EntityName() string
	SetPassword(pass string) error
	Refresh() error
}

func setDefaultPassword(c *C, e AuthEntity) {
	err := e.SetPassword(e.EntityName() + " password")
	c.Assert(err, IsNil)
}

var badLoginTests = []struct {
	entityName string
	password   string
	err        string
	code       string
}{{
	entityName: "user-admin",
	password:   "wrong password",
	err:        "invalid entity name or password",
	code:       api.CodeUnauthorized,
}, {
	entityName: "user-foo",
	password:   "password",
	err:        "invalid entity name or password",
	code:       api.CodeUnauthorized,
}, {
	entityName: "bar",
	password:   "password",
	err:        `invalid entity name "bar"`,
}}

func (s *suite) TestBadLogin(c *C) {
	_, info, err := s.APIConn.Environ.StateInfo()
	c.Assert(err, IsNil)
	for i, t := range badLoginTests {
		c.Logf("test %d; entity %q; password %q", i, t.entityName, t.password)
		info.EntityName = ""
		info.Password = ""
		func() {
			st, err := api.Open(info)
			c.Assert(err, IsNil)
			defer st.Close()

			_, err = st.Machine("0")
			c.Assert(err, ErrorMatches, "not logged in")
			c.Assert(api.ErrCode(err), Equals, api.CodeUnauthorized, Commentf("error %#v", err))

			_, err = st.Unit("foo/0")
			c.Assert(err, ErrorMatches, "not logged in")
			c.Assert(api.ErrCode(err), Equals, api.CodeUnauthorized)

			err = st.Login(t.entityName, t.password)
			c.Assert(err, ErrorMatches, t.err)
			c.Assert(api.ErrCode(err), Equals, t.code)

			_, err = st.Machine("0")
			c.Assert(err, ErrorMatches, "not logged in")
			c.Assert(api.ErrCode(err), Equals, api.CodeUnauthorized)
		}()
	}
}

func (s *suite) TestClientStatus(c *C) {
	s.setUpScenario(c)
	status, err := s.APIState.Client().Status()
	c.Assert(err, IsNil)
	c.Assert(status, DeepEquals, scenarioStatus)
}

func (s *suite) TestClientServerSet(c *C) {
	dummy, err := s.State.AddService("dummy", s.AddTestingCharm(c, "dummy"))
	c.Assert(err, IsNil)
	err = s.APIState.Client().ServiceSet("dummy", map[string]string{
		"title":    "xxx",
		"username": "yyy",
	})
	c.Assert(err, IsNil)
	conf, err := dummy.Config()
	c.Assert(err, IsNil)
	c.Assert(conf.Map(), DeepEquals, map[string]interface{}{
		"title":    "xxx",
		"username": "yyy",
	})
}

func (s *suite) TestClientServiceSetYAML(c *C) {
	dummy, err := s.State.AddService("dummy", s.AddTestingCharm(c, "dummy"))
	c.Assert(err, IsNil)
	err = s.APIState.Client().ServiceSetYAML("dummy", "title: aaa\nusername: bbb")
	c.Assert(err, IsNil)
	conf, err := dummy.Config()
	c.Assert(err, IsNil)
	c.Assert(conf.Map(), DeepEquals, map[string]interface{}{
		"title":    "aaa",
		"username": "bbb",
	})
}

var clientCharmInfoTests = []struct {
	about string
	url   string
	err   string
}{
	{
		about: "retrieves charm info",
		url:   "local:series/wordpress-3",
	},
	{
		about: "invalid URL",
		url:   "not-valid",
		err:   `charm URL has invalid schema: "not-valid"`,
	},
	{
		about: "unknown charm",
		url:   "cs:missing/one-1",
		err:   `charm "cs:missing/one-1" not found`,
	},
}

func (s *suite) TestClientCharmInfo(c *C) {
	// Use wordpress for tests so that we can compare Provides and Requires.
	charm := s.AddTestingCharm(c, "wordpress")
	for i, t := range clientCharmInfoTests {
		c.Logf("test %d. %s", i, t.about)
		info, err := s.APIState.Client().CharmInfo(t.url)
		if t.err != "" {
			c.Assert(err, ErrorMatches, t.err)
			continue
		}
		c.Assert(err, IsNil)
		expected := &api.CharmInfo{
			Revision: charm.Revision(),
			URL:      charm.URL().String(),
			Config:   charm.Config(),
			Meta:     charm.Meta(),
		}
		c.Assert(info, DeepEquals, expected)
	}
}

func (s *suite) TestClientEnvironmentInfo(c *C) {
	conf, _ := s.State.EnvironConfig()
	info, err := s.APIState.Client().EnvironmentInfo()
	c.Assert(err, IsNil)
	c.Assert(info.DefaultSeries, Equals, conf.DefaultSeries())
	c.Assert(info.ProviderType, Equals, conf.Type())
}

func (s *suite) TestMachineLogin(c *C) {
	stm, err := s.State.AddMachine("series", state.JobHostUnits)
	c.Assert(err, IsNil)
	err = stm.SetPassword("machine-password")
	c.Assert(err, IsNil)
	err = stm.SetInstanceId("i-foo")
	c.Assert(err, IsNil)

	_, info, err := s.APIConn.Environ.StateInfo()
	c.Assert(err, IsNil)

	info.EntityName = stm.EntityName()
	info.Password = "machine-password"

	st, err := api.Open(info)
	c.Assert(err, IsNil)
	defer st.Close()

	m, err := st.Machine(stm.Id())
	c.Assert(err, IsNil)

	instId, ok := m.InstanceId()
	c.Assert(ok, Equals, true)
	c.Assert(instId, Equals, "i-foo")
}

func (s *suite) TestMachineInstanceId(c *C) {
	stm, err := s.State.AddMachine("series", state.JobHostUnits)
	c.Assert(err, IsNil)
	setDefaultPassword(c, stm)

	// Normal users can't access Machines...
	m, err := s.APIState.Machine(stm.Id())
	c.Assert(err, ErrorMatches, "permission denied")
	c.Assert(api.ErrCode(err), Equals, api.CodeUnauthorized)
	c.Assert(m, IsNil)

	// ... so login as the machine.
	st := s.openAs(c, stm.EntityName())
	defer st.Close()

	m, err = st.Machine(stm.Id())
	c.Assert(err, IsNil)

	instId, ok := m.InstanceId()
	c.Check(instId, Equals, "")
	c.Check(ok, Equals, false)

	err = stm.SetInstanceId("foo")
	c.Assert(err, IsNil)

	instId, ok = m.InstanceId()
	c.Check(instId, Equals, "")
	c.Check(ok, Equals, false)

	err = m.Refresh()
	c.Assert(err, IsNil)

	instId, ok = m.InstanceId()
	c.Check(ok, Equals, true)
	c.Assert(instId, Equals, "foo")
}

func (s *suite) TestMachineRefresh(c *C) {
	stm, err := s.State.AddMachine("series", state.JobHostUnits)
	c.Assert(err, IsNil)
	setDefaultPassword(c, stm)
	err = stm.SetInstanceId("foo")
	c.Assert(err, IsNil)

	st := s.openAs(c, stm.EntityName())
	defer st.Close()
	m, err := st.Machine(stm.Id())
	c.Assert(err, IsNil)

	instId, ok := m.InstanceId()
	c.Assert(ok, Equals, true)
	c.Assert(instId, Equals, "foo")

	err = stm.SetInstanceId("bar")
	c.Assert(err, IsNil)

	instId, ok = m.InstanceId()
	c.Assert(ok, Equals, true)
	c.Assert(instId, Equals, "foo")

	err = m.Refresh()
	c.Assert(err, IsNil)

	instId, ok = m.InstanceId()
	c.Assert(ok, Equals, true)
	c.Assert(instId, Equals, "bar")
}

func (s *suite) TestMachineSetPassword(c *C) {
	stm, err := s.State.AddMachine("series", state.JobHostUnits)
	c.Assert(err, IsNil)
	setDefaultPassword(c, stm)

	st := s.openAs(c, stm.EntityName())
	defer st.Close()
	m, err := st.Machine(stm.Id())
	c.Assert(err, IsNil)

	err = m.SetPassword("foo")
	c.Assert(err, IsNil)

	err = stm.Refresh()
	c.Assert(err, IsNil)
	c.Assert(stm.PasswordValid("foo"), Equals, true)
}

func (s *suite) TestMachineEntityName(c *C) {
	c.Assert(api.MachineEntityName("2"), Equals, "machine-2")

	stm, err := s.State.AddMachine("series", state.JobHostUnits)
	c.Assert(err, IsNil)
	setDefaultPassword(c, stm)
	st := s.openAs(c, "machine-0")
	defer st.Close()
	m, err := st.Machine("0")
	c.Assert(err, IsNil)
	c.Assert(m.EntityName(), Equals, "machine-0")
}

func (s *suite) TestMachineWatch(c *C) {
	stm, err := s.State.AddMachine("series", state.JobHostUnits)
	c.Assert(err, IsNil)
	setDefaultPassword(c, stm)

	st := s.openAs(c, stm.EntityName())
	defer st.Close()
	m, err := st.Machine(stm.Id())
	c.Assert(err, IsNil)
	w0 := m.Watch()
	w1 := m.Watch()

	// Initial event.
	ok := chanRead(c, w0.Changes(), "watcher 0")
	c.Assert(ok, Equals, true)

	ok = chanRead(c, w1.Changes(), "watcher 1")
	c.Assert(ok, Equals, true)

	// No subsequent event until something changes.
	select {
	case <-w0.Changes():
		c.Fatalf("unexpected value on watcher 0")
	case <-w1.Changes():
		c.Fatalf("unexpected value on watcher 1")
	case <-time.After(20 * time.Millisecond):
	}

	err = stm.SetInstanceId("foo")
	c.Assert(err, IsNil)
	s.State.StartSync()

	// Next event.
	ok = chanRead(c, w0.Changes(), "watcher 0")
	c.Assert(ok, Equals, true)
	ok = chanRead(c, w1.Changes(), "watcher 1")
	c.Assert(ok, Equals, true)

	err = w0.Stop()
	c.Check(err, IsNil)
	err = w1.Stop()
	c.Check(err, IsNil)

	ok = chanRead(c, w0.Changes(), "watcher 0")
	c.Assert(ok, Equals, false)
	ok = chanRead(c, w1.Changes(), "watcher 1")
	c.Assert(ok, Equals, false)
}

func (s *suite) TestServerStopsOutstandingWatchMethod(c *C) {
	// Start our own instance of the server so we have
	// a handle on it to stop it.
	srv, err := apiserver.NewServer(s.State, "localhost:0", []byte(coretesting.ServerCert), []byte(coretesting.ServerKey))
	c.Assert(err, IsNil)

	stm, err := s.State.AddMachine("series", state.JobHostUnits)
	c.Assert(err, IsNil)
	err = stm.SetPassword("password")
	c.Assert(err, IsNil)

	// Note we can't use openAs because we're
	// not connecting to s.APIConn.
	st, err := api.Open(&api.Info{
		EntityName: stm.EntityName(),
		Password:   "password",
		Addrs:      []string{srv.Addr()},
		CACert:     []byte(coretesting.CACert),
	})
	c.Assert(err, IsNil)
	defer st.Close()

	m, err := st.Machine(stm.Id())
	c.Assert(err, IsNil)
	c.Assert(m.Id(), Equals, stm.Id())

	w := m.Watch()

	// Initial event.
	ok := chanRead(c, w.Changes(), "watcher 0")
	c.Assert(ok, Equals, true)

	// Wait long enough for the Next request to be sent
	// so it's blocking on the server side.
	time.Sleep(50 * time.Millisecond)
	c.Logf("stopping server")
	err = srv.Stop()
	c.Assert(err, IsNil)

	c.Logf("server stopped")
	ok = chanRead(c, w.Changes(), "watcher 0")
	c.Assert(ok, Equals, false)

	c.Assert(api.ErrCode(w.Err()), Equals, api.CodeStopped)
}

func chanRead(c *C, ch <-chan struct{}, what string) (ok bool) {
	select {
	case _, ok := <-ch:
		return ok
	case <-time.After(10 * time.Second):
		c.Fatalf("timed out reading from %s", what)
	}
	panic("unreachable")
}

func (s *suite) TestUnitRefresh(c *C) {
	s.setUpScenario(c)
	st := s.openAs(c, "unit-wordpress-0")
	defer st.Close()

	u, err := st.Unit("wordpress/0")
	c.Assert(err, IsNil)

	deployer, ok := u.DeployerName()
	c.Assert(ok, Equals, true)
	c.Assert(deployer, Equals, "machine-1")

	stu, err := s.State.Unit("wordpress/0")
	c.Assert(err, IsNil)
	err = stu.UnassignFromMachine()
	c.Assert(err, IsNil)

	deployer, ok = u.DeployerName()
	c.Assert(ok, Equals, true)
	c.Assert(deployer, Equals, "machine-1")

	err = u.Refresh()
	c.Assert(err, IsNil)

	deployer, ok = u.DeployerName()
	c.Assert(ok, Equals, false)
	c.Assert(deployer, Equals, "")
}

func (s *suite) TestErrors(c *C) {
	stm, err := s.State.AddMachine("series", state.JobHostUnits)
	c.Assert(err, IsNil)
	setDefaultPassword(c, stm)
	st := s.openAs(c, stm.EntityName())
	defer st.Close()
	// By testing this single call, we test that the
	// error transformation function is correctly called
	// on error returns from the API apiserver. The transformation
	// function itself is tested below.
	_, err = st.Machine("99")
	c.Assert(api.ErrCode(err), Equals, api.CodeNotFound)
}

var errorTransformTests = []struct {
	err  error
	code string
}{{
	err:  state.NotFoundf("hello"),
	code: api.CodeNotFound,
}, {
	err:  state.Unauthorizedf("hello"),
	code: api.CodeUnauthorized,
}, {
	err:  state.ErrCannotEnterScopeYet,
	code: api.CodeCannotEnterScopeYet,
}, {
	err:  state.ErrCannotEnterScope,
	code: api.CodeCannotEnterScope,
}, {
	err:  state.ErrExcessiveContention,
	code: api.CodeExcessiveContention,
}, {
	err:  state.ErrUnitHasSubordinates,
	code: api.CodeUnitHasSubordinates,
}, {
	err:  apiserver.ErrBadId,
	code: api.CodeNotFound,
}, {
	err:  apiserver.ErrBadCreds,
	code: api.CodeUnauthorized,
}, {
	err:  apiserver.ErrPerm,
	code: api.CodeUnauthorized,
}, {
	err:  apiserver.ErrNotLoggedIn,
	code: api.CodeUnauthorized,
}, {
	err:  apiserver.ErrUnknownWatcher,
	code: api.CodeNotFound,
}, {
	err:  &state.NotAssignedError{&state.Unit{}}, // too sleazy?!
	code: api.CodeNotAssigned,
}, {
	err:  apiserver.ErrStoppedWatcher,
	code: api.CodeStopped,
}, {
	err:  errors.New("an error"),
	code: "",
}}

func (s *suite) TestErrorTransform(c *C) {
	for _, t := range errorTransformTests {
		err1 := apiserver.ServerError(t.err)
		c.Assert(err1.Error(), Equals, t.err.Error())
		if t.code != "" {
			c.Assert(api.ErrCode(err1), Equals, t.code)
		} else {
			c.Assert(err1, Equals, t.err)
		}
	}
}

func (s *suite) TestUnitEntityName(c *C) {
	c.Assert(api.UnitEntityName("wordpress/2"), Equals, "unit-wordpress-2")

	s.setUpScenario(c)
	st := s.openAs(c, "unit-wordpress-0")
	defer st.Close()
	u, err := st.Unit("wordpress/0")
	c.Assert(err, IsNil)
	c.Assert(u.EntityName(), Equals, "unit-wordpress-0")
}

func (s *suite) TestStop(c *C) {
	// Start our own instance of the server so we have
	// a handle on it to stop it.
	srv, err := apiserver.NewServer(s.State, "localhost:0", []byte(coretesting.ServerCert), []byte(coretesting.ServerKey))
	c.Assert(err, IsNil)

	stm, err := s.State.AddMachine("series", state.JobHostUnits)
	c.Assert(err, IsNil)
	err = stm.SetInstanceId("foo")
	c.Assert(err, IsNil)
	err = stm.SetPassword("password")
	c.Assert(err, IsNil)

	// Note we can't use openAs because we're
	// not connecting to s.APIConn.
	st, err := api.Open(&api.Info{
		EntityName: stm.EntityName(),
		Password:   "password",
		Addrs:      []string{srv.Addr()},
		CACert:     []byte(coretesting.CACert),
	})
	c.Assert(err, IsNil)
	defer st.Close()

	m, err := st.Machine(stm.Id())
	c.Assert(err, IsNil)
	c.Assert(m.Id(), Equals, stm.Id())

	err = srv.Stop()
	c.Assert(err, IsNil)

	_, err = st.Machine(stm.Id())
	// The client has not necessarily seen the server
	// shutdown yet, so there are two possible
	// errors.
	if err != rpc.ErrShutdown && err != io.ErrUnexpectedEOF {
		c.Fatalf("unexpected error from request: %v", err)
	}

	// Check it can be stopped twice.
	err = srv.Stop()
	c.Assert(err, IsNil)
}

func (s *suite) TestClientServiceGet(c *C) {
	s.setUpScenario(c)
	config, err := s.APIState.Client().ServiceGet("wordpress")
	c.Assert(err, IsNil)
	c.Assert(config, DeepEquals, &params.ServiceGetResults{
		Service: "wordpress",
		Charm:   "wordpress",
		Settings: map[string]interface{}{
			"blog-title": map[string]interface{}{
				"type":        "string",
				"value":       nil,
				"description": "A descriptive title used for the blog."},
		},
	})
}

func (s *suite) TestClientServiceExpose(c *C) {
	s.setUpScenario(c)
	serviceName := "wordpress"
	service, err := s.State.Service(serviceName)
	c.Assert(err, IsNil)
	c.Assert(service.IsExposed(), Equals, false)
	err = s.APIState.Client().ServiceExpose(serviceName)
	c.Assert(err, IsNil)
	err = service.Refresh()
	c.Assert(err, IsNil)
	c.Assert(service.IsExposed(), Equals, true)
}

func (s *suite) TestClientServiceUnexpose(c *C) {
	s.setUpScenario(c)
	serviceName := "wordpress"
	service, err := s.State.Service(serviceName)
	c.Assert(err, IsNil)
	service.SetExposed()
	c.Assert(service.IsExposed(), Equals, true)
	err = s.APIState.Client().ServiceUnexpose(serviceName)
	c.Assert(err, IsNil)
	service.Refresh()
	c.Assert(service.IsExposed(), Equals, false)
}

<<<<<<< HEAD
var serviceDeployTests = []struct {
	about            string
	serviceName      string
	charmUrl         string
	numUnits         int
	expectedNumUnits int
}{{
	about:            "Normal deploy",
	serviceName:      "mywordpress",
	charmUrl:         "local:series/wordpress",
	expectedNumUnits: 1,
}, {
	about:            "Two units",
	serviceName:      "mywordpress",
	charmUrl:         "local:series/wordpress",
	numUnits:         2,
	expectedNumUnits: 2,
},
}

func (s *suite) TestClientServiceDeploy(c *C) {
	s.setUpScenario(c)

	for i, test := range serviceDeployTests {
		c.Logf("test %d; %s", i, test.about)
		parsedUrl := charm.MustParseURL(test.charmUrl)
		localRepo, err := charm.InferRepository(parsedUrl,
			coretesting.Charms.Path)
		// Monkey-patch server repository.
		originalServerCharmStore := apiserver.CharmStore
		apiserver.CharmStore = localRepo
		_, err = s.State.Service(test.serviceName)
		c.Assert(err, NotNil)
		err = s.APIState.Client().ServiceDeploy(
			test.charmUrl, test.serviceName, test.numUnits, "")
		c.Assert(err, IsNil)
		service, err := s.State.Service(test.serviceName)
		c.Assert(err, IsNil)
		units, err := service.AllUnits()
		c.Assert(err, IsNil)
		c.Assert(units, HasLen, test.expectedNumUnits)
		// Clean up.
		removeServiceAndUnits(c, service)
		// Restore server repository.
		apiserver.CharmStore = originalServerCharmStore
	}
=======
// This test will be thrown away, at least in part, once the stub code in
// state/megawatcher.go is implemented.
func (s *suite) TestClientWatchAll(c *C) {
	watcher, err := s.APIState.Client().WatchAll()
	c.Assert(err, IsNil)
	defer func() {
		err := watcher.Stop()
		c.Assert(err, IsNil)
	}()
	deltas, err := watcher.Next()
	c.Assert(err, IsNil)
	// This is the part that most clearly is tied to the fact that we are
	// testing a stub.
	c.Assert(deltas, DeepEquals, state.StubNextDelta)
>>>>>>> 8f3dcd6e
}

// openAs connects to the API state as the given entity
// with the default password for that entity.
func (s *suite) openAs(c *C, entityName string) *api.State {
	_, info, err := s.APIConn.Environ.StateInfo()
	c.Assert(err, IsNil)
	info.EntityName = entityName
	info.Password = fmt.Sprintf("%s password", entityName)
	c.Logf("opening state; entity %q; password %q", info.EntityName, info.Password)
	st, err := api.Open(info)
	c.Assert(err, IsNil)
	c.Assert(st, NotNil)
	return st
}<|MERGE_RESOLUTION|>--- conflicted
+++ resolved
@@ -105,13 +105,12 @@
 	op:    opClientServiceUnexpose,
 	allow: []string{"user-admin", "user-other"},
 }, {
-<<<<<<< HEAD
 	about: "Client.ServiceDeploy",
 	op:    opClientServiceDeploy,
-=======
+	allow: []string{"user-admin", "user-other"},
+}, {
 	about: "Client.WatchAll",
 	op:    opClientWatchAll,
->>>>>>> 8f3dcd6e
 	allow: []string{"user-admin", "user-other"},
 }, {
 	about: "Client.CharmInfo",
@@ -303,7 +302,6 @@
 	return func() {}, nil
 }
 
-<<<<<<< HEAD
 func opClientServiceDeploy(c *C, st *api.State, mst *state.State) (func(), error) {
 	// This test only checks that the call is made without error, ensuring the
 	// signatures match.
@@ -321,22 +319,20 @@
 	if err != nil {
 		return func() {}, err
 	}
-
 	return func() {
 		apiserver.CharmStore = originalServerCharmStore
 		service, err := mst.Service(serviceName)
 		c.Assert(err, IsNil)
-
 		removeServiceAndUnits(c, service)
 	}, nil
-=======
+}
+
 func opClientWatchAll(c *C, st *api.State) (func(), error) {
 	watcher, err := st.Client().WatchAll()
 	if err == nil {
 		watcher.Stop()
 	}
 	return func() {}, err
->>>>>>> 8f3dcd6e
 }
 
 // scenarioStatus describes the expected state
@@ -1046,7 +1042,6 @@
 	c.Assert(service.IsExposed(), Equals, false)
 }
 
-<<<<<<< HEAD
 var serviceDeployTests = []struct {
 	about            string
 	serviceName      string
@@ -1093,7 +1088,8 @@
 		// Restore server repository.
 		apiserver.CharmStore = originalServerCharmStore
 	}
-=======
+}
+
 // This test will be thrown away, at least in part, once the stub code in
 // state/megawatcher.go is implemented.
 func (s *suite) TestClientWatchAll(c *C) {
@@ -1108,7 +1104,6 @@
 	// This is the part that most clearly is tied to the fact that we are
 	// testing a stub.
 	c.Assert(deltas, DeepEquals, state.StubNextDelta)
->>>>>>> 8f3dcd6e
 }
 
 // openAs connects to the API state as the given entity
