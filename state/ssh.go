--- conflicted
+++ resolved
@@ -22,8 +22,6 @@
 	sshUser          = "ubuntu@"
 )
 
-const dialTimeout = 30 * time.Minute
-
 // sshDial dials the MongoDB instance at addr through
 // an SSH proxy.
 func sshDial(addr, keyFile string) (*sshForwarder, *mgo.Session, error) {
@@ -32,12 +30,7 @@
 		return nil, nil, err
 	}
 	defer trivial.ErrorContextf(&err, "cannot dial MongoDB via SSH at address %s", addr)
-<<<<<<< HEAD
-
-	conn, err := mgo.DialWithTimeout(fwd.localAddr, dialTimeout)
-=======
-	conn, err := mgo.DialWithTimeout(fwd.localAddr, 10*time.Minute)
->>>>>>> e0a0142e
+	conn, err := mgo.DialWithTimeout(fwd.localAddr, 30*time.Minute)
 	if err != nil {
 		fwd.stop()
 		return nil, nil, err
