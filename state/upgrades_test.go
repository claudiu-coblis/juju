// Copyright 2014 Canonical Ltd.
// Licensed under the AGPLv3, see LICENCE file for details.

package state

import (
	"fmt"
	"time"

	"github.com/juju/errors"
	"github.com/juju/names"
	gitjujutesting "github.com/juju/testing"
	jc "github.com/juju/testing/checkers"
	gc "gopkg.in/check.v1"
	"gopkg.in/juju/charm.v4"
	"gopkg.in/mgo.v2"
	"gopkg.in/mgo.v2/bson"
	"gopkg.in/mgo.v2/txn"

	"github.com/juju/juju/instance"
	"github.com/juju/juju/network"
	"github.com/juju/juju/testcharms"
	"github.com/juju/juju/testing"
)

type upgradesSuite struct {
	testing.BaseSuite
	gitjujutesting.MgoSuite
	state *State
	owner names.UserTag
}

func (s *upgradesSuite) SetUpSuite(c *gc.C) {
	s.BaseSuite.SetUpSuite(c)
	s.MgoSuite.SetUpSuite(c)
}

func (s *upgradesSuite) TearDownSuite(c *gc.C) {
	s.MgoSuite.TearDownSuite(c)
	s.BaseSuite.TearDownSuite(c)
}

func (s *upgradesSuite) SetUpTest(c *gc.C) {
	s.BaseSuite.SetUpTest(c)
	s.MgoSuite.SetUpTest(c)
	var err error
	s.owner = names.NewLocalUserTag("upgrade-admin")
	s.state, err = Initialize(s.owner, TestingMongoInfo(), testing.EnvironConfig(c), TestingDialOpts(), Policy(nil))
	c.Assert(err, jc.ErrorIsNil)
}

func (s *upgradesSuite) TearDownTest(c *gc.C) {
	if s.state != nil {
		s.state.Close()
	}
	s.MgoSuite.TearDownTest(c)
	s.BaseSuite.TearDownTest(c)
}

var _ = gc.Suite(&upgradesSuite{})

func (s *upgradesSuite) TestLastLoginMigrate(c *gc.C) {
	now := time.Now().UTC().Round(time.Second)
	userId := "foobar"
	oldDoc := bson.M{
		"_id_":           userId,
		"_id":            userId,
		"displayname":    "foo bar",
		"deactivated":    false,
		"passwordhash":   "hash",
		"passwordsalt":   "salt",
		"createdby":      "creator",
		"datecreated":    now,
		"lastconnection": now,
	}

	ops := []txn.Op{
		txn.Op{
			C:      "users",
			Id:     userId,
			Assert: txn.DocMissing,
			Insert: oldDoc,
		},
	}
	err := s.state.runTransaction(ops)
	c.Assert(err, jc.ErrorIsNil)

	err = MigrateUserLastConnectionToLastLogin(s.state)
	c.Assert(err, jc.ErrorIsNil)
	user, err := s.state.User(names.NewLocalUserTag(userId))
	c.Assert(err, jc.ErrorIsNil)
	c.Assert(*user.LastLogin(), gc.Equals, now)

	// check to see if _id_ field is removed
	userMap := map[string]interface{}{}
	users, closer := s.state.getCollection("users")
	defer closer()
	err = users.Find(bson.D{{"_id", userId}}).One(&userMap)
	c.Assert(err, jc.ErrorIsNil)
	_, keyExists := userMap["_id_"]
	c.Assert(keyExists, jc.IsFalse)
}

func (s *upgradesSuite) TestAddStateUsersToEnviron(c *gc.C) {
	stateBob, err := s.state.AddUser("bob", "notused", "notused", "bob")
	c.Assert(err, jc.ErrorIsNil)
	bobTag := stateBob.UserTag()

	_, err = s.state.EnvironmentUser(bobTag)
	c.Assert(err, gc.ErrorMatches, `environment user "bob@local" not found`)

	err = AddStateUsersAsEnvironUsers(s.state)
	c.Assert(err, jc.ErrorIsNil)

	admin, err := s.state.EnvironmentUser(s.owner)
	c.Assert(err, jc.ErrorIsNil)
	c.Assert(admin.UserTag().Username(), gc.DeepEquals, s.owner.Username())
	bob, err := s.state.EnvironmentUser(bobTag)
	c.Assert(err, jc.ErrorIsNil)
	c.Assert(bob.UserTag().Username(), gc.DeepEquals, bobTag.Username())
}

func (s *upgradesSuite) TestAddStateUsersToEnvironIdempotent(c *gc.C) {
	stateBob, err := s.state.AddUser("bob", "notused", "notused", "bob")
	c.Assert(err, jc.ErrorIsNil)
	bobTag := stateBob.UserTag()

	err = AddStateUsersAsEnvironUsers(s.state)
	c.Assert(err, jc.ErrorIsNil)

	err = AddStateUsersAsEnvironUsers(s.state)
	c.Assert(err, jc.ErrorIsNil)

	admin, err := s.state.EnvironmentUser(s.owner)
	c.Assert(admin.UserTag().Username(), gc.DeepEquals, s.owner.Username())
	bob, err := s.state.EnvironmentUser(bobTag)
	c.Assert(err, jc.ErrorIsNil)
	c.Assert(bob.UserTag().Username(), gc.DeepEquals, bobTag.Username())
}

func (s *upgradesSuite) TestAddEnvironmentUUIDToStateServerDoc(c *gc.C) {
	info, err := s.state.StateServerInfo()
	c.Assert(err, jc.ErrorIsNil)
	tag := info.EnvironmentTag

	// force remove the uuid.
	ops := []txn.Op{{
		C:      stateServersC,
		Id:     environGlobalKey,
		Assert: txn.DocExists,
		Update: bson.D{{"$unset", bson.D{
			{"env-uuid", nil},
		}}},
	}}
	err = s.state.runTransaction(ops)
	c.Assert(err, jc.ErrorIsNil)
	// Make sure it has gone.
	stateServers, closer := s.state.getCollection(stateServersC)
	defer closer()
	var doc stateServersDoc
	err = stateServers.Find(bson.D{{"_id", environGlobalKey}}).One(&doc)
	c.Assert(err, jc.ErrorIsNil)
	c.Assert(doc.EnvUUID, gc.Equals, "")

	// Run the upgrade step
	err = AddEnvironmentUUIDToStateServerDoc(s.state)
	c.Assert(err, jc.ErrorIsNil)
	// Make sure it is there now
	info, err = s.state.StateServerInfo()
	c.Assert(err, jc.ErrorIsNil)
	c.Assert(info.EnvironmentTag, gc.Equals, tag)
}

func (s *upgradesSuite) TestAddEnvironmentUUIDToStateServerDocIdempotent(c *gc.C) {
	info, err := s.state.StateServerInfo()
	c.Assert(err, jc.ErrorIsNil)
	tag := info.EnvironmentTag

	err = AddEnvironmentUUIDToStateServerDoc(s.state)
	c.Assert(err, jc.ErrorIsNil)

	info, err = s.state.StateServerInfo()
	c.Assert(err, jc.ErrorIsNil)
	c.Assert(info.EnvironmentTag, gc.Equals, tag)
}

func (s *upgradesSuite) TestAddCharmStoragePaths(c *gc.C) {
	ch := testcharms.Repo.CharmDir("dummy")
	curl := charm.MustParseURL(
		fmt.Sprintf("local:quantal/%s-%d", ch.Meta().Name, ch.Revision()),
	)

	bundleSHA256 := "dummy-1-sha256"
	dummyCharm, err := s.state.AddCharm(ch, curl, "", bundleSHA256)
	c.Assert(err, jc.ErrorIsNil)
	SetCharmBundleURL(c, s.state, curl, "http://anywhere.com")
	dummyCharm, err = s.state.Charm(curl)
	c.Assert(err, jc.ErrorIsNil)
	c.Assert(dummyCharm.BundleURL(), gc.NotNil)
	c.Assert(dummyCharm.BundleURL().String(), gc.Equals, "http://anywhere.com")
	c.Assert(dummyCharm.StoragePath(), gc.Equals, "")

	storagePaths := map[*charm.URL]string{curl: "/some/where"}
	err = AddCharmStoragePaths(s.state, storagePaths)
	c.Assert(err, jc.ErrorIsNil)

	dummyCharm, err = s.state.Charm(curl)
	c.Assert(err, jc.ErrorIsNil)
	c.Assert(dummyCharm.BundleURL(), gc.IsNil)
	c.Assert(dummyCharm.StoragePath(), gc.Equals, "/some/where")
}

func (s *upgradesSuite) TestAddEnvUUIDToServices(c *gc.C) {
	coll, closer, newIDs := s.checkAddEnvUUIDToCollection(c, AddEnvUUIDToServices, servicesC,
		bson.M{
			"_id":    "mysql",
			"series": "quantal",
			"life":   Dead,
		},
		bson.M{
			"_id":    "mediawiki",
			"series": "precise",
			"life":   Alive,
		},
	)
	defer closer()

	var newDoc serviceDoc
	s.FindId(c, coll, newIDs[0], &newDoc)
	c.Assert(newDoc.Name, gc.Equals, "mysql")
	c.Assert(newDoc.Series, gc.Equals, "quantal")
	c.Assert(newDoc.Life, gc.Equals, Dead)

	s.FindId(c, coll, newIDs[1], &newDoc)
	c.Assert(newDoc.Name, gc.Equals, "mediawiki")
	c.Assert(newDoc.Series, gc.Equals, "precise")
	c.Assert(newDoc.Life, gc.Equals, Alive)
}

func (s *upgradesSuite) TestAddEnvUUIDToServicesIdempotent(c *gc.C) {
	s.checkAddEnvUUIDToCollectionIdempotent(c, AddEnvUUIDToServices, servicesC)
}

func (s *upgradesSuite) TestAddEnvUUIDToUnits(c *gc.C) {
	coll, closer, newIDs := s.checkAddEnvUUIDToCollection(c, AddEnvUUIDToUnits, unitsC,
		bson.M{
			"_id":    "mysql/0",
			"series": "trusty",
			"life":   Alive,
		},
		bson.M{
			"_id":    "nounforge/0",
			"series": "utopic",
			"life":   Dead,
		},
	)
	defer closer()

	var newDoc unitDoc
	s.FindId(c, coll, newIDs[0], &newDoc)
	c.Assert(newDoc.Name, gc.Equals, "mysql/0")
	c.Assert(newDoc.Series, gc.Equals, "trusty")
	c.Assert(newDoc.Life, gc.Equals, Alive)

	s.FindId(c, coll, newIDs[1], &newDoc)
	c.Assert(newDoc.Name, gc.Equals, "nounforge/0")
	c.Assert(newDoc.Series, gc.Equals, "utopic")
	c.Assert(newDoc.Life, gc.Equals, Dead)
}

func (s *upgradesSuite) TestAddEnvUUIDToUnitsIdempotent(c *gc.C) {
	s.checkAddEnvUUIDToCollectionIdempotent(c, AddEnvUUIDToUnits, unitsC)
}

func (s *upgradesSuite) TestAddEnvUUIDToMachines(c *gc.C) {
	coll, closer, newIDs := s.checkAddEnvUUIDToCollection(c, AddEnvUUIDToMachines, machinesC,
		bson.M{
			"_id":    "0",
			"series": "trusty",
			"life":   Alive,
		},
		bson.M{
			"_id":    "1",
			"series": "utopic",
			"life":   Dead,
		},
	)
	defer closer()

	var newDoc machineDoc
	s.FindId(c, coll, newIDs[0], &newDoc)
	c.Assert(newDoc.Id, gc.Equals, "0")
	c.Assert(newDoc.Series, gc.Equals, "trusty")
	c.Assert(newDoc.Life, gc.Equals, Alive)

	s.FindId(c, coll, newIDs[1], &newDoc)
	c.Assert(newDoc.Id, gc.Equals, "1")
	c.Assert(newDoc.Series, gc.Equals, "utopic")
	c.Assert(newDoc.Life, gc.Equals, Dead)
}

func (s *upgradesSuite) TestAddEnvUUIDToMachinesIdempotent(c *gc.C) {
	s.checkAddEnvUUIDToCollectionIdempotent(c, AddEnvUUIDToMachines, machinesC)
}

func (s *upgradesSuite) TestAddEnvUUIDToOpenPorts(c *gc.C) {
	range1 := []PortRange{{
		FromPort: 100,
		ToPort:   200,
		UnitName: "wordpress/0",
		Protocol: "TCP",
	}, {
		FromPort: 300,
		ToPort:   400,
		UnitName: "mysql/1",
		Protocol: "UDP",
	}}

	range2 := []PortRange{{
		FromPort: 800,
		ToPort:   900,
		UnitName: "ghost/1",
		Protocol: "UDP",
	}, {
		FromPort: 500,
		ToPort:   600,
		UnitName: "mongo/0",
		Protocol: "TCP",
	}}

	coll, closer, newIDs := s.checkAddEnvUUIDToCollection(c, AddEnvUUIDToOpenPorts, openedPortsC,
		bson.M{
			"_id":   "m#2#n#juju-public",
			"ports": range1,
		},
		bson.M{
			"_id":   "m#1#n#net3",
			"ports": range2,
		},
	)
	defer closer()

	var newDoc portsDoc
	s.FindId(c, coll, newIDs[0], &newDoc)
	c.Assert(newDoc.PortID, gc.Equals, "m#2#n#juju-public")
	c.Assert(newDoc.Ports, gc.DeepEquals, range1)
	c.Assert(newDoc.MachineID, gc.Equals, "2")
	c.Assert(newDoc.NetworkName, gc.Equals, "juju-public")

	s.FindId(c, coll, newIDs[1], &newDoc)
	c.Assert(newDoc.PortID, gc.Equals, "m#1#n#net3")
	c.Assert(newDoc.Ports, gc.DeepEquals, range2)
	c.Assert(newDoc.MachineID, gc.Equals, "1")
	c.Assert(newDoc.NetworkName, gc.Equals, "net3")
}

func (s *upgradesSuite) TestAddEnvUUIDToOpenPortsIdempotent(c *gc.C) {
	oldID := "m#0#n#net1"
	docs := s.checkEnvUUIDIdempotent(c, oldID, AddEnvUUIDToOpenPorts, openedPortsC)
	c.Assert(docs, gc.HasLen, 1)
	c.Assert(docs[0]["_id"], gc.Equals, s.state.docID(fmt.Sprint(oldID)))
}

func (s *upgradesSuite) TestAddEnvUUIDToAnnotations(c *gc.C) {
	annotations := map[string]string{"foo": "bar", "arble": "baz"}
	annotations2 := map[string]string{"foo": "bar", "arble": "baz"}
	coll, closer, newIDs := s.checkAddEnvUUIDToCollection(c, AddEnvUUIDToAnnotations, annotationsC,
		bson.M{
			"_id":         "m#0",
			"tag":         "machine-0",
			"annotations": annotations,
		},
		bson.M{
			"_id":         "m#1",
			"tag":         "machine-1",
			"annotations": annotations2,
		},
	)
	defer closer()

	var newDoc annotatorDoc
	s.FindId(c, coll, newIDs[0], &newDoc)
	c.Assert(newDoc.GlobalKey, gc.Equals, "m#0")
	c.Assert(newDoc.Tag, gc.Equals, "machine-0")
	c.Assert(newDoc.Annotations, gc.DeepEquals, annotations)

	s.FindId(c, coll, newIDs[1], &newDoc)
	c.Assert(newDoc.GlobalKey, gc.Equals, "m#1")
	c.Assert(newDoc.Tag, gc.Equals, "machine-1")
	c.Assert(newDoc.Annotations, gc.DeepEquals, annotations2)
}

func (s *upgradesSuite) TestAddEnvUUIDToAnnotationsIdempotent(c *gc.C) {
	s.checkAddEnvUUIDToCollectionIdempotent(c, AddEnvUUIDToAnnotations, annotationsC)
}

func (s *upgradesSuite) TestAddEnvUUIDToNetworks(c *gc.C) {
	coll, closer, newIDs := s.checkAddEnvUUIDToCollection(c, AddEnvUUIDToNetworks, networksC,
		bson.M{
			"_id":        "net1",
			"providerid": "net1",
			"cidr":       "0.1.2.0/24",
		},
		bson.M{
			"_id":        "net2",
			"providerid": "net2",
			"cidr":       "0.2.2.0/24",
		},
	)
	defer closer()

	var newDoc networkDoc
	s.FindId(c, coll, newIDs[0], &newDoc)
	c.Assert(newDoc.ProviderId, gc.Equals, network.Id("net1"))
	c.Assert(newDoc.CIDR, gc.Equals, "0.1.2.0/24")

	s.FindId(c, coll, newIDs[1], &newDoc)
	c.Assert(newDoc.ProviderId, gc.Equals, network.Id("net2"))
	c.Assert(newDoc.CIDR, gc.Equals, "0.2.2.0/24")
}

func (s *upgradesSuite) TestAddEnvUUIDToNetworksIdempotent(c *gc.C) {
	s.checkAddEnvUUIDToCollectionIdempotent(c, AddEnvUUIDToNetworks, networksC)
}

func (s *upgradesSuite) TestAddEnvUUIDToRequestedNetworks(c *gc.C) {
	reqNetworks1 := []string{"net1", "net2"}
	reqNetworks2 := []string{"net3", "net4"}
	coll, closer, newIDs := s.checkAddEnvUUIDToCollection(c, AddEnvUUIDToRequestedNetworks, requestedNetworksC,
		bson.M{
			"_id":      "0",
			"networks": reqNetworks1,
		},
		bson.M{
			"_id":      "1",
			"networks": reqNetworks2,
		},
	)
	defer closer()

	var newDoc requestedNetworksDoc
	s.FindId(c, coll, newIDs[0], &newDoc)
	c.Assert(newDoc.Networks, gc.DeepEquals, reqNetworks1)

	s.FindId(c, coll, newIDs[1], &newDoc)
	c.Assert(newDoc.Networks, gc.DeepEquals, reqNetworks2)
}

func (s *upgradesSuite) TestAddEnvUUIDToRequestedNetworksIdempotent(c *gc.C) {
	s.checkAddEnvUUIDToCollectionIdempotent(c, AddEnvUUIDToRequestedNetworks, requestedNetworksC)
}

func (s *upgradesSuite) TestAddEnvUUIDToNetworkInterfaces(c *gc.C) {
	coll, closer, newIDs, count := s.checkEnvUUID(c, AddEnvUUIDToNetworkInterfaces, networkInterfacesC,
		[]bson.M{
			{
				"_id":         bson.NewObjectId(),
				"machineid":   "2",
				"networkname": "net1",
			}, {

				"_id":         bson.NewObjectId(),
				"machineid":   "4",
				"networkname": "net2",
			}},
		false)
	defer closer()
	c.Assert(count, gc.Equals, 2)

	var newDoc networkInterfaceDoc
	s.FindId(c, coll, newIDs[0], &newDoc)
	c.Assert(newDoc.NetworkName, gc.Equals, "net1")
	c.Assert(newDoc.MachineId, gc.Equals, "2")

	s.FindId(c, coll, newIDs[1], &newDoc)
	c.Assert(newDoc.NetworkName, gc.Equals, "net2")
	c.Assert(newDoc.MachineId, gc.Equals, "4")
}

func (s *upgradesSuite) TestAddEnvUUIDToNetworkInterfacesIdempotent(c *gc.C) {
	oldID := "foo"
	docs := s.checkEnvUUIDIdempotent(c, oldID, AddEnvUUIDToNetworkInterfaces, networkInterfacesC)
	c.Assert(docs, gc.HasLen, 1)
	c.Assert(docs[0]["_id"], gc.Equals, oldID)
	c.Assert(docs[0]["env-uuid"], gc.Equals, s.state.EnvironUUID())
}

func (s *upgradesSuite) TestAddEnvUUIDToMinUnits(c *gc.C) {
	coll, closer, newIDs := s.checkAddEnvUUIDToCollection(c, AddEnvUUIDToMinUnits, minUnitsC,
		bson.M{
			"_id":   "wordpress",
			"revno": 1,
		},
		bson.M{
			"_id":   "mediawiki",
			"revno": 2,
		},
	)
	defer closer()

	var newDoc minUnitsDoc
	s.FindId(c, coll, newIDs[0], &newDoc)
	c.Assert(newDoc.ServiceName, gc.Equals, "wordpress")
	c.Assert(newDoc.Revno, gc.Equals, 1)

	s.FindId(c, coll, newIDs[1], &newDoc)
	c.Assert(newDoc.ServiceName, gc.Equals, "mediawiki")
	c.Assert(newDoc.Revno, gc.Equals, 2)
}

func (s *upgradesSuite) TestAddEnvUUIDToMinUnitsIdempotent(c *gc.C) {
	s.checkAddEnvUUIDToCollectionIdempotent(c, AddEnvUUIDToMinUnits, minUnitsC)
}

func (s *upgradesSuite) TestAddEnvUUIDToCleanups(c *gc.C) {
	coll, closer, newIDs := s.checkAddEnvUUIDToCollection(c, AddEnvUUIDToCleanups, cleanupsC,
		bson.M{
			"_id":    bson.NewObjectId(),
			"kind":   "units",
			"prefix": "mysql",
		},
		bson.M{
			"_id":    bson.NewObjectId(),
			"kind":   "service",
			"prefix": "mediawiki",
		},
	)
	defer closer()

	var newDoc cleanupDoc
	s.FindId(c, coll, newIDs[0], &newDoc)
	c.Assert(string(newDoc.Kind), gc.Equals, "units")

	s.FindId(c, coll, newIDs[1], &newDoc)
	c.Assert(string(newDoc.Kind), gc.Equals, "service")
}

func (s *upgradesSuite) TestAddEnvUUIDToCleanupsIdempotent(c *gc.C) {
	oldID := bson.NewObjectId()
	docs := s.checkEnvUUIDIdempotent(c, oldID, AddEnvUUIDToCleanups, cleanupsC)
	c.Assert(docs, gc.HasLen, 1)
	c.Assert(docs[0]["_id"], gc.Equals, s.state.docID(fmt.Sprint(oldID)))
}

func (s *upgradesSuite) TestAddEnvUUIDToConstraints(c *gc.C) {
	networks1 := []string{"net1", "net2"}
	networks2 := []string{"net3", "net4"}
	coll, closer, newIDs, count := s.checkEnvUUID(c, AddEnvUUIDToConstraints, constraintsC,
		[]bson.M{
			{
				"_id":      "s#wordpress",
				"cpucores": 4,
				"networks": networks1,
			},
			{
				"_id":      "s#mediawiki",
				"cpucores": 8,
				"networks": networks2,
			},
		},
		true)
	defer closer()
	// The test expects three records because there is a preexisting environment constraints doc in mongo.
	c.Assert(count, gc.Equals, 3)

	var newDoc constraintsDoc
	s.FindId(c, coll, newIDs[0], &newDoc)
	c.Assert(*newDoc.CpuCores, gc.Equals, uint64(4))
	c.Assert(*newDoc.Networks, gc.DeepEquals, networks1)

	s.FindId(c, coll, newIDs[1], &newDoc)
	c.Assert(*newDoc.CpuCores, gc.Equals, uint64(8))
	c.Assert(*newDoc.Networks, gc.DeepEquals, networks2)
}

func (s *upgradesSuite) TestAddEnvUUIDToConstraintsIdempotent(c *gc.C) {
	oldID := "s#ghost"
	docs := s.checkEnvUUIDIdempotent(c, oldID, AddEnvUUIDToConstraints, constraintsC)
	c.Assert(docs, gc.HasLen, 2)
	c.Assert(docs[0]["_id"], gc.Equals, s.state.docID(fmt.Sprint("e")))
	c.Assert(docs[1]["_id"], gc.Equals, s.state.docID(fmt.Sprint(oldID)))
}

func (s *upgradesSuite) TestAddEnvUUIDToStatuses(c *gc.C) {
	statusData := map[string]interface{}{
		"1st-key": "one",
		"2nd-key": 2,
		"3rd-key": true,
	}

	coll, closer, newIDs := s.checkAddEnvUUIDToCollection(c, AddEnvUUIDToStatuses, statusesC,
		bson.M{
			"_id":    "u#wordpress/0",
			"status": StatusStarted,
		},
		bson.M{
			"_id":        "m#0",
			"status":     StatusError,
			"statusdata": statusData,
		},
	)
	defer closer()

	var newDoc statusDoc
	s.FindId(c, coll, newIDs[0], &newDoc)
	c.Assert(newDoc.Status, gc.Equals, StatusStarted)
	c.Assert(newDoc.StatusData, gc.IsNil)

	s.FindId(c, coll, newIDs[1], &newDoc)
	c.Assert(newDoc.Status, gc.Equals, StatusError)
	c.Assert(newDoc.StatusData, gc.DeepEquals, statusData)
}

func (s *upgradesSuite) TestAddEnvUUIDToStatusesIdempotent(c *gc.C) {
	oldID := "m#1"
	docs := s.checkEnvUUIDIdempotent(c, oldID, AddEnvUUIDToCleanups, cleanupsC)
	c.Assert(docs, gc.HasLen, 1)
	c.Assert(docs[0]["_id"], gc.Equals, s.state.docID(oldID))
}

func (s *upgradesSuite) TestAddEnvUUIDToSettingsRefs(c *gc.C) {
	coll, closer, newIDs := s.checkAddEnvUUIDToCollection(c, AddEnvUUIDToSettingsRefs, settingsrefsC,
		bson.M{
			"_id":      "something",
			"refcount": 3,
		},
		bson.M{
			"_id":      "config",
			"refcount": 8,
		},
	)
	defer closer()

	var newDoc bson.M
	s.FindId(c, coll, newIDs[0], &newDoc)
	c.Assert(newDoc["refcount"], gc.Equals, 3)

	s.FindId(c, coll, newIDs[1], &newDoc)
	c.Assert(newDoc["refcount"], gc.Equals, 8)
}

func (s *upgradesSuite) TestAddEnvUUIDToSettingsRefsIdempotent(c *gc.C) {
	s.checkAddEnvUUIDToCollectionIdempotent(c, AddEnvUUIDToSettingsRefs, settingsrefsC)
}

func (s *upgradesSuite) TestAddEnvUUIDToSettings(c *gc.C) {
	coll, closer, newIDs, count := s.checkEnvUUID(c, AddEnvUUIDToSettings, settingsC,
		[]bson.M{
			{
				"_id":  "something",
				"key2": "value2",
			},
			{
				"_id":  "config",
				"key3": "value3",
			}},
		true)
	defer closer()
	c.Assert(count, gc.Equals, 3)

	var newDoc bson.M
	s.FindId(c, coll, newIDs[0], &newDoc)
	c.Assert(newDoc["key2"], gc.Equals, "value2")

	s.FindId(c, coll, newIDs[1], &newDoc)
	c.Assert(newDoc["key3"], gc.Equals, "value3")
}

func (s *upgradesSuite) TestAddEnvUUIDToSettingsIdempotent(c *gc.C) {
	oldID := "foo"
	docs := s.checkEnvUUIDIdempotent(c, oldID, AddEnvUUIDToSettings, settingsC)
	c.Assert(docs, gc.HasLen, 2)
	c.Assert(docs[0]["_id"], gc.Equals, s.state.docID(fmt.Sprint("e")))
	c.Assert(docs[1]["_id"], gc.Equals, s.state.docID(fmt.Sprint(oldID)))
}

func (s *upgradesSuite) TestAddEnvUUIDToReboots(c *gc.C) {
	coll, closer, newIDs := s.checkAddEnvUUIDToCollection(c, AddEnvUUIDToReboots, rebootC,
		bson.M{
			"_id": "0",
		},
		bson.M{
			"_id": "1",
		},
	)
	defer closer()

	var newDoc rebootDoc
	s.FindId(c, coll, newIDs[0], &newDoc)
	c.Assert(newDoc.Id, gc.Equals, "0")

	s.FindId(c, coll, newIDs[1], &newDoc)
	c.Assert(newDoc.Id, gc.Equals, "1")
}

func (s *upgradesSuite) TestAddEnvUUIDToRebootsIdempotent(c *gc.C) {
	s.checkAddEnvUUIDToCollectionIdempotent(c, AddEnvUUIDToReboots, rebootC)
}

func (s *upgradesSuite) TestAddEnvUUIDToCharms(c *gc.C) {
	coll, closer, newIDs := s.checkAddEnvUUIDToCollection(c, AddEnvUUIDToCharms, charmsC,
		bson.M{
			"_id":          "local:series/dummy-1",
			"bundlesha256": "series-dummy-1-sha256",
		},
		bson.M{
			"_id":          "local:anotherseries/dummy-2",
			"bundlesha256": "anotherseries-dummy-2-sha256",
		},
	)
	defer closer()

	var newDoc charmDoc
	s.FindId(c, coll, newIDs[0], &newDoc)
	c.Assert(newDoc.URL.String(), gc.Equals, "local:series/dummy-1")
	c.Assert(newDoc.BundleSha256, gc.Equals, "series-dummy-1-sha256")

	s.FindId(c, coll, newIDs[1], &newDoc)
	c.Assert(newDoc.URL.String(), gc.Equals, "local:anotherseries/dummy-2")
	c.Assert(newDoc.BundleSha256, gc.Equals, "anotherseries-dummy-2-sha256")
}

func (s *upgradesSuite) TestAddEnvUUIDToCharmsIdempotent(c *gc.C) {
	s.checkAddEnvUUIDToCollectionIdempotent(c, AddEnvUUIDToCharms, charmsC)
}

func (s *upgradesSuite) TestAddEnvUUIDToSequences(c *gc.C) {
	coll, closer, newIDs := s.checkAddEnvUUIDToCollection(c, AddEnvUUIDToSequences, sequenceC,
		bson.M{
			"_id":     "0",
			"counter": 10,
		},
		bson.M{
			"_id":     "1",
			"counter": 15,
		},
	)
	defer closer()

	var newDoc sequenceDoc
	s.FindId(c, coll, newIDs[0], &newDoc)
	c.Assert(newDoc.Name, gc.Equals, "0")
	c.Assert(newDoc.Counter, gc.Equals, 10)

	s.FindId(c, coll, newIDs[1], &newDoc)
	c.Assert(newDoc.Name, gc.Equals, "1")
	c.Assert(newDoc.Counter, gc.Equals, 15)
}

func (s *upgradesSuite) TestAddEnvUUIDToSequenceIdempotent(c *gc.C) {
	s.checkAddEnvUUIDToCollectionIdempotent(c, AddEnvUUIDToSequences, sequenceC)
}

func (s *upgradesSuite) TestAddEnvUUIDToInstanceData(c *gc.C) {
	coll, closer, newIDs := s.checkAddEnvUUIDToCollection(c, AddEnvUUIDToInstanceData, instanceDataC,
		bson.M{
			"_id":    "0",
			"status": "alive",
		},
		bson.M{
			"_id":    "1",
			"status": "dead",
		},
	)
	defer closer()

	var newDoc instanceData
	s.FindId(c, coll, newIDs[0], &newDoc)
	c.Assert(newDoc.MachineId, gc.Equals, "0")
	c.Assert(newDoc.Status, gc.Equals, "alive")

	s.FindId(c, coll, newIDs[1], &newDoc)
	c.Assert(newDoc.MachineId, gc.Equals, "1")
	c.Assert(newDoc.Status, gc.Equals, "dead")
}

func (s *upgradesSuite) TestAddEnvUUIDToInstanceDatasIdempotent(c *gc.C) {
	s.checkAddEnvUUIDToCollectionIdempotent(c, AddEnvUUIDToInstanceData, instanceDataC)
}

func (s *upgradesSuite) TestAddEnvUUIDToContainerRef(c *gc.C) {
	coll, closer, newIDs := s.checkAddEnvUUIDToCollection(c, AddEnvUUIDToContainerRefs, containerRefsC,
		bson.M{
			"_id":      "0",
			"children": []string{"1", "2"},
		},
		bson.M{
			"_id":      "1",
			"children": []string{"3", "4"},
		},
	)
	defer closer()

	var newDoc machineContainers
	s.FindId(c, coll, newIDs[0], &newDoc)
	c.Assert(newDoc.Id, gc.Equals, "0")
	c.Assert(newDoc.Children, gc.DeepEquals, []string{"1", "2"})

	s.FindId(c, coll, newIDs[1], &newDoc)
	c.Assert(newDoc.Id, gc.Equals, "1")
	c.Assert(newDoc.Children, gc.DeepEquals, []string{"3", "4"})
}

func (s *upgradesSuite) TestAddEnvUUIDToContainerRefsIdempotent(c *gc.C) {
	s.checkAddEnvUUIDToCollectionIdempotent(c, AddEnvUUIDToContainerRefs, containerRefsC)
}

func (s *upgradesSuite) TestAddEnvUUIDToRelations(c *gc.C) {
	coll, closer, newIDs := s.checkAddEnvUUIDToCollection(c, AddEnvUUIDToRelations, relationsC,
		bson.M{
			"_id": "foo:db bar:db",
			"id":  1,
		},
		bson.M{
			"_id": "foo:http bar:http",
			"id":  3,
		},
	)
	defer closer()

	var newDoc relationDoc
	s.FindId(c, coll, newIDs[0], &newDoc)
	c.Assert(newDoc.Key, gc.Equals, "foo:db bar:db")
	c.Assert(newDoc.Id, gc.Equals, 1)

	s.FindId(c, coll, newIDs[1], &newDoc)
	c.Assert(newDoc.Key, gc.Equals, "foo:http bar:http")
	c.Assert(newDoc.Id, gc.Equals, 3)
}

func (s *upgradesSuite) TestAddEnvUUIDToRelationsIdempotent(c *gc.C) {
	s.checkAddEnvUUIDToCollectionIdempotent(c, AddEnvUUIDToRelations, relationsC)
}

func (s *upgradesSuite) TestAddEnvUUIDToRelationScopes(c *gc.C) {
	coll, closer, newIDs := s.checkAddEnvUUIDToCollection(c, AddEnvUUIDToRelationScopes, relationScopesC,
		bson.M{
			"_id":       "r#0#peer#foo/0",
			"departing": false,
		},
		bson.M{
			"_id":       "r#1#provider#bar/0",
			"departing": true,
		},
	)
	defer closer()

	var newDoc relationScopeDoc
	s.FindId(c, coll, newIDs[0], &newDoc)
	c.Assert(newDoc.Key, gc.Equals, "r#0#peer#foo/0")
	c.Assert(newDoc.Departing, jc.IsFalse)

	s.FindId(c, coll, newIDs[1], &newDoc)
	c.Assert(newDoc.Key, gc.Equals, "r#1#provider#bar/0")
	c.Assert(newDoc.Departing, jc.IsTrue)
}

func (s *upgradesSuite) TestAddEnvUUIDToRelationScopesIdempotent(c *gc.C) {
	s.checkAddEnvUUIDToCollectionIdempotent(c, AddEnvUUIDToRelationScopes, relationScopesC)
}

func (s *upgradesSuite) TestAddEnvUUIDToMeterStatus(c *gc.C) {
	coll, closer, newIDs := s.checkAddEnvUUIDToCollection(c, AddEnvUUIDToMeterStatus, meterStatusC,
		bson.M{
			"_id":  "u#foo/0",
			"code": MeterGreen,
		},
		bson.M{
			"_id":  "u#bar/0",
			"code": MeterRed,
		},
	)
	defer closer()

	var newDoc meterStatusDoc
	s.FindId(c, coll, newIDs[0], &newDoc)
	c.Assert(newDoc.Code, gc.Equals, MeterGreen)

	s.FindId(c, coll, newIDs[1], &newDoc)
	c.Assert(newDoc.Code, gc.Equals, MeterRed)
}

func (s *upgradesSuite) TestAddEnvUUIDToMeterStatusIdempotent(c *gc.C) {
	s.checkAddEnvUUIDToCollectionIdempotent(c, AddEnvUUIDToMeterStatus, meterStatusC)
}

func (s *upgradesSuite) checkAddEnvUUIDToCollection(
	c *gc.C,
	upgradeStep func(*State) error,
	collName string,
	oldDocs ...bson.M,
) (*mgo.Collection, func(), []interface{}) {
	coll, closer, ids, count := s.checkEnvUUID(c, upgradeStep, collName, oldDocs, true)
	c.Assert(count, gc.Equals, len(oldDocs))
	return coll, closer, ids
}

func (s *upgradesSuite) checkEnvUUID(
	c *gc.C,
	upgradeStep func(*State) error,
	collName string,
	oldDocs []bson.M,
	idUpdated bool,
) (*mgo.Collection, func(), []interface{}, int) {
	c.Assert(len(oldDocs) >= 2, jc.IsTrue)
	for _, oldDoc := range oldDocs {
		s.addLegacyDoc(c, collName, oldDoc)
	}

	err := upgradeStep(s.state)
	c.Assert(err, jc.ErrorIsNil)

	// For each old document check that _id has been migrated and that
	// env-uuid has been added correctly.
	coll, closer := s.state.getCollection(collName)
	var d map[string]string
	var ids []interface{}
	envTag := s.state.EnvironUUID()
	for _, oldDoc := range oldDocs {
		id := oldDoc["_id"]
		if idUpdated {
			id = s.state.docID(fmt.Sprint(oldDoc["_id"]))
			err = coll.FindId(oldDoc["_id"]).One(&d)
			c.Assert(err, gc.Equals, mgo.ErrNotFound)
		}

		err = coll.FindId(id).One(&d)
		c.Assert(err, jc.ErrorIsNil)
		c.Assert(d["env-uuid"], gc.Equals, envTag)

		ids = append(ids, id)
	}
	count, err := coll.Find(nil).Count()
	c.Assert(err, jc.ErrorIsNil)
	return coll, closer, ids, count
}

func (s *upgradesSuite) checkAddEnvUUIDToCollectionIdempotent(
	c *gc.C,
	upgradeStep func(*State) error,
	collName string,
) {
	oldID := "foo"
	docs := s.checkEnvUUIDIdempotent(c, oldID, upgradeStep, collName)
	c.Assert(docs, gc.HasLen, 1)
	c.Assert(docs[0]["_id"], gc.Equals, s.state.docID(fmt.Sprint(oldID)))
}

func (s *upgradesSuite) checkEnvUUIDIdempotent(
	c *gc.C,
	oldID interface{},
	upgradeStep func(*State) error,
	collName string,
) (docs []map[string]string) {
	s.addLegacyDoc(c, collName, bson.M{"_id": oldID})

	err := upgradeStep(s.state)
	c.Assert(err, jc.ErrorIsNil)

	err = upgradeStep(s.state)
	c.Assert(err, jc.ErrorIsNil)

	coll, closer := s.state.getCollection(collName)
	defer closer()
	err = coll.Find(nil).All(&docs)
	c.Assert(err, jc.ErrorIsNil)
	return docs
}

func (s *upgradesSuite) addLegacyDoc(c *gc.C, collName string, legacyDoc bson.M) {
	ops := []txn.Op{{
		C:      collName,
		Id:     legacyDoc["_id"],
		Assert: txn.DocMissing,
		Insert: legacyDoc,
	}}
	err := s.state.runTransaction(ops)
	c.Assert(err, jc.ErrorIsNil)
}

func (s *upgradesSuite) FindId(c *gc.C, coll *mgo.Collection, id interface{}, doc interface{}) {
	err := coll.FindId(id).One(doc)
	c.Assert(err, jc.ErrorIsNil)
}

func (s *upgradesSuite) TestAddCharmStoragePathsAllOrNothing(c *gc.C) {
	ch := testcharms.Repo.CharmDir("dummy")
	curl := charm.MustParseURL(
		fmt.Sprintf("local:quantal/%s-%d", ch.Meta().Name, ch.Revision()),
	)

	bundleSHA256 := "dummy-1-sha256"
	dummyCharm, err := s.state.AddCharm(ch, curl, "", bundleSHA256)
	c.Assert(err, jc.ErrorIsNil)

	curl2 := charm.MustParseURL(
		fmt.Sprintf("local:quantal/%s-%d", ch.Meta().Name, ch.Revision()+1),
	)
	storagePaths := map[*charm.URL]string{
		curl:  "/some/where",
		curl2: "/some/where/else",
	}
	err = AddCharmStoragePaths(s.state, storagePaths)
	c.Assert(err, gc.ErrorMatches, "charms not found")

	// The charm entry for "curl" should not have been touched.
	dummyCharm, err = s.state.Charm(curl)
	c.Assert(err, jc.ErrorIsNil)
	c.Assert(dummyCharm.StoragePath(), gc.Equals, "")
}

func (s *upgradesSuite) TestSetOwnerAndServerUUIDForEnvironment(c *gc.C) {
	env, err := s.state.Environment()
	c.Assert(err, jc.ErrorIsNil)

	// force remove the server-uuid and owner
	ops := []txn.Op{{
		C:      environmentsC,
		Id:     env.UUID(),
		Assert: txn.DocExists,
		Update: bson.D{{"$unset", bson.D{
			{"server-uuid", nil}, {"owner", nil},
		}}},
	}}
	err = s.state.runTransaction(ops)
	c.Assert(err, jc.ErrorIsNil)
	// Make sure it has gone.
	environments, closer := s.state.getCollection(environmentsC)
	defer closer()

	var envDoc environmentDoc
	err = environments.FindId(env.UUID()).One(&envDoc)
	c.Assert(err, jc.ErrorIsNil)
	c.Assert(envDoc.ServerUUID, gc.Equals, "")
	c.Assert(envDoc.Owner, gc.Equals, "")

	// Run the upgrade step
	err = SetOwnerAndServerUUIDForEnvironment(s.state)
	c.Assert(err, jc.ErrorIsNil)
	// Make sure it is there now
	env, err = s.state.Environment()
	c.Assert(err, jc.ErrorIsNil)
	c.Assert(env.ServerTag().Id(), gc.Equals, env.UUID())
	c.Assert(env.Owner().Id(), gc.Equals, "admin@local")
}

func (s *upgradesSuite) TestSetOwnerAndServerUUIDForEnvironmentIdempotent(c *gc.C) {
	// Run the upgrade step
	err := SetOwnerAndServerUUIDForEnvironment(s.state)
	c.Assert(err, jc.ErrorIsNil)
	// Run the upgrade step gagain
	err = SetOwnerAndServerUUIDForEnvironment(s.state)
	c.Assert(err, jc.ErrorIsNil)
	// Check as expected
	env, err := s.state.Environment()
	c.Assert(err, jc.ErrorIsNil)
	c.Assert(env.ServerTag().Id(), gc.Equals, env.UUID())
	c.Assert(env.Owner().Id(), gc.Equals, "admin@local")
}

func openLegacyPort(c *gc.C, unit *Unit, number int, proto string) {
	port := network.Port{Protocol: proto, Number: number}
	ops := []txn.Op{{
		C:      unitsC,
		Id:     unit.doc.DocID,
		Assert: notDeadDoc,
		Update: bson.D{{"$addToSet", bson.D{{"ports", port}}}},
	}}
	err := unit.st.runTransaction(ops)
	c.Assert(err, jc.ErrorIsNil)
}

func openLegacyRange(c *gc.C, unit *Unit, from, to int, proto string) {
	c.Assert(from <= to, jc.IsTrue, gc.Commentf("expected %d <= %d", from, to))
	for port := from; port <= to; port++ {
		openLegacyPort(c, unit, port, proto)
	}
}

func (s *upgradesSuite) setUpPortsMigration(c *gc.C) ([]*Machine, map[int][]*Unit) {
	defer patchPortOptFuncs()()

	// Setup the test scenario by creating 3 services with 1, 2, and 3
	// units respectively, and 3 machines. Then assign the units like
	// this:
	//
	// (services[0]) units[0][0] -> machines[0]
	// (services[1]) units[1][0] -> machines[1]
	// (services[1]) units[1][1] -> machines[0] (co-located with units[0][0])
	// (services[2]) units[2][0] -> machines[2]
	// (services[2]) units[2][1] -> machines[1] (co-located with units[1][0])
	// (services[2]) units[2][2] -> unassigned
	//
	// Finally, open some ports on the units using the legacy method
	// (only on the unitDoc.Ports) and a new-style port range on
	// machines[2] to test all the relevant cases during the
	// migration.

	// Add the machines.
	machines, err := s.state.AddMachines([]MachineTemplate{
		{Series: "quantal", Jobs: []MachineJob{JobHostUnits}},
		{Series: "quantal", Jobs: []MachineJob{JobHostUnits}},
		{Series: "quantal", Jobs: []MachineJob{JobHostUnits}},
	}...)
	c.Assert(err, jc.ErrorIsNil)

	// Add the charm, services and units, assign to machines.
	services := make([]*Service, 3)
	units := make(map[int][]*Unit)
	networks := []string{network.DefaultPublic}
	charm := AddTestingCharm(c, s.state, "wordpress")
	stateOwner, err := s.state.AddUser("bob", "notused", "notused", "bob")
	c.Assert(err, jc.ErrorIsNil)
	ownerTag := stateOwner.UserTag()
	_, err = s.state.AddEnvironmentUser(ownerTag, ownerTag)
	c.Assert(err, jc.ErrorIsNil)

	for i := range services {
		name := fmt.Sprintf("wp%d", i)
		services[i] = AddTestingServiceWithNetworks(
			c, s.state, name, charm, ownerTag, networks,
		)
		numUnits := i + 1
		units[i] = make([]*Unit, numUnits)
		for j := 0; j < numUnits; j++ {
			unit, err := services[i].AddUnit()
			c.Assert(err, jc.ErrorIsNil)
			switch {
			case j == 0:
				// The first unit of each service goes to a machine
				// with the same index as the service.
				err = unit.AssignToMachine(machines[i])
				c.Assert(err, jc.ErrorIsNil)
			case j == 1 && i >= 1:
				// Co-locate the second unit of each service. Leave
				// units[2][2] unassigned.
				err = unit.AssignToMachine(machines[i-1])
				c.Assert(err, jc.ErrorIsNil)
			}
			units[i][j] = unit
		}
	}

	// Open ports on units using the legacy method, covering all
	// cases below:
	// - invalid port (0 <= port || port > 65535) (not validated before)
	// - invalid proto (i.e. 42/invalid) (not validated before)
	// - mixed case proto (i.e. 443/tCp), still valid (but saved as-is in state)
	// - valid port and proto (i.e. 80/tcp)
	// - overlapping (legacy) ranges; 4 sub-cases here:
	//   - complete overlap (i.e. 10-20/tcp and 10-20/tcp)
	//   - left-bound overlap (i.e. 10-20/tcp and 10-30/tcp)
	//   - right-bound overlap (i.e. 30-40/tcp and 20-40/tcp)
	//   - complete inclusion (i.e. 10-50/tcp and 20-30/tcp or vice versa)
	// - mixed case proto range (i.e. 10-20/tCp), valid when not overlapping
	// - invalid proto range (i.e. 10-20/invalid)
	// - valid, non-overlapping ranges (i.e. 10-20/tcp and 30-40/tcp)
	// - overlapping ranges, different proto (i.e. 10-20/tcp and 10-20/udp), valid
	//
	// NOTE: When talking about a (legacy) range here, we mean opening
	// each individual port separately on the unit, using the same
	// protocol (using the openLegacyRange helper below). Also, by
	// "overlapping ranges" we mean overlapping both on the same unit
	// and on different units assigned to the same machine.
	//
	// Distribute the cases described above like this:
	//
	// machines[2] (new-style port ranges):
	// - 100-110/tcp (simulate a pre-existing range for units[2][1],
	//   without opening the ports on the unit itself)
	portRange, err := NewPortRange(units[2][1].Name(), 100, 110, "tcp")
<<<<<<< HEAD
	c.Assert(err, gc.IsNil)
	portsMachine2, err := getOrCreateOldPorts(
=======
	c.Assert(err, jc.ErrorIsNil)
	portsMachine2, err := GetOrCreatePorts(
>>>>>>> 2807fed7
		s.state, machines[2].Id(), network.DefaultPublic,
	)
	c.Assert(err, jc.ErrorIsNil)
	err = portsMachine2.OpenPorts(portRange)
	c.Assert(err, jc.ErrorIsNil)
	//
	// units[0][0] (on machines[0]):
	// - no ports opened
	//
	// units[1][0] (on machines[1]):
	// - 10-20/invalid (invalid; won't be migrated and a warning will
	//   be logged instead)
	openLegacyRange(c, units[1][0], 10, 20, "invalid")
	// - -10-5/tcp (invalid; will be migrated partially, as 1-5/tcp
	//   (wp1/0), logging a warning)
	openLegacyRange(c, units[1][0], -10, 5, "tcp")
	// - 443/tCp, 63/UDP (all valid, will be migrated and the protocol
	//   will be lower-cased, i.e. 443-443/tcp (wp1/0) and 63-63/udp
	//   (wp1/0).)
	openLegacyPort(c, units[1][0], 443, "tCp")
	openLegacyPort(c, units[1][0], 63, "UDP")
	// - 100-110/tcp (valid, but overlapping with units[2][1]; will
	//   be migrated as 100-110/tcp because it appears first)
	openLegacyRange(c, units[1][0], 100, 110, "tcp")
	// - 80-85/tcp (valid; migrated as 80-85/tcp (wp1/0).)
	openLegacyRange(c, units[1][0], 80, 85, "tcp")
	// - 22/tcp (valid, but overlapping with units[2][1]; will be
	//   migrated as 22-22/tcp (wp1/0), because it appears first)
	openLegacyPort(c, units[1][0], 22, "tcp")
	// - 4000-4010/tcp (valid, not overlapping with units[2][1],
	//   because the protocol is different; migrated as 4000-4010/tcp
	//   (wp1/0).)
	openLegacyRange(c, units[1][0], 4000, 4010, "tcp")
	// - add the same range twice, to ensure the duplicates will be
	//   ignored, so this will not migrated, but a warning logged
	//   instead).
	openLegacyRange(c, units[1][0], 4000, 4010, "tcp")
	//
	// units[1][1] (on machine[0]):
	// - 10/tcp, 11/tcp, 12/tcp, 13/tcp, 14/udp (valid; will be
	//   migrated as 10-13/tcp (wp1/1) and 14-14/udp (wp1/1)).
	openLegacyPort(c, units[1][1], 10, "tcp")
	openLegacyPort(c, units[1][1], 11, "tcp")
	openLegacyPort(c, units[1][1], 12, "tcp")
	openLegacyPort(c, units[1][1], 13, "tcp")
	openLegacyPort(c, units[1][1], 14, "udp")
	// - 42/ (empty protocol; invalid, won't be migrated, but a
	//   warning will be logged instead)
	openLegacyPort(c, units[1][1], 42, "")
	//
	// units[2][0] (on machines[2]):
	// - 90-120/tcp (valid, but overlapping with the new-style port
	//   range 100-110/tcp opened on machines[2] earlier; will be
	//   skipped with a warning, as 100-110/tcp existed already and
	//   90-120/tcp conflicts with it).
	openLegacyRange(c, units[2][0], 90, 120, "tcp")
	// - 10-20/tcp (valid; migrated as expected)
	openLegacyRange(c, units[2][0], 10, 20, "tcp")
	// - 65530-65540/udp (invalid; will be partially migrated as
	//   65530-65535/udp, logging warnings for the rest).
	openLegacyRange(c, units[2][0], 65530, 65540, "udp")
	//
	// units[2][1] (on machines[1]):
	// - 90-105/tcp (valid, but overlapping with units[1][0]; won't
	//   be migrated, logging a warning for the conflict).
	openLegacyRange(c, units[2][1], 90, 105, "tcp")
	// - 100-110/udp (valid, overlapping with units[1][0] but the
	//   protocol is different, so will be migrated as expected)
	openLegacyRange(c, units[2][1], 100, 110, "udp")
	// - 22/tcp (valid, but overlapping with units[1][0]; won't be
	//   migrated, as it appears later, but logged as a warning)
	openLegacyPort(c, units[2][1], 22, "tcp")
	// - 8080/udp (valid and migrated as 8080-8080/udp (wp2/1).)
	openLegacyPort(c, units[2][1], 8080, "udp")
	// - 1234/tcp (valid, but due to the initial collapsing of ports
	//   into ranges, it will be migrated as 1234-1235/tcp (wp2/1)
	//   along with the next one.
	openLegacyPort(c, units[2][1], 1234, "tcp")
	// - adding the same port twice to ensure duplicated legacy ports
	//   for the same unit are ignored (this will be collapsed with
	//   the previous).
	openLegacyRange(c, units[2][1], 1234, 1235, "tcp")
	// - 4000-4010/udp (valid, not overlapping with units[1][0],
	//   because the protocol is different; migrated as 4000-4010/udp
	//   (wp2/1).)
	openLegacyRange(c, units[2][1], 4000, 4010, "udp")
	//
	// units[2][2] (unassigned):
	// - 80/tcp (valid, but won't be migrated as the unit's unassigned)
	openLegacyPort(c, units[2][2], 80, "tcp")

	return machines, units
}

func (s *upgradesSuite) newRange(from, to int, proto string) network.PortRange {
	return network.PortRange{from, to, proto}
}

func (s *upgradesSuite) assertInitialMachinePorts(c *gc.C, machines []*Machine, units map[int][]*Unit) {
	for i := range machines {
		ports, err := getOldPorts(s.state, machines[i].Id(), network.DefaultPublic)
		if i != 2 {
			c.Assert(err, jc.Satisfies, errors.IsNotFound)
			c.Assert(ports, gc.IsNil)
		} else {
			c.Assert(err, jc.ErrorIsNil)
			allRanges := ports.AllPortRanges()
			c.Assert(allRanges, jc.DeepEquals, map[network.PortRange]string{
				s.newRange(100, 110, "tcp"): units[2][1].Name(),
			})
		}
	}
}

func (s *upgradesSuite) assertUnitPortsPostMigration(c *gc.C, units map[int][]*Unit) {
	for _, serviceUnits := range units {
		for _, unit := range serviceUnits {
			err := unit.Refresh()
			c.Assert(err, jc.ErrorIsNil)
			if unit.Name() == units[2][2].Name() {
				// Only units[2][2] will have ports on its doc, as
				// it's not assigned to a machine.
				c.Assert(unit.doc.Ports, jc.DeepEquals, []network.Port{
					{Protocol: "tcp", Number: 80},
				})
			} else {
				c.Assert(unit.doc.Ports, gc.HasLen, 0, gc.Commentf("unit %q has unexpected ports %v", unit, unit.doc.Ports))
			}
		}
	}
}

func (s *upgradesSuite) assertFinalMachinePorts(c *gc.C, machines []*Machine, units map[int][]*Unit) {
	for i := range machines {
		c.Assert(machines[i].Refresh(), gc.IsNil)
		allMachinePorts, err := machines[i].AllPorts()
		c.Assert(err, jc.ErrorIsNil)
		for _, ports := range allMachinePorts {
			allPortRanges := ports.AllPortRanges()
			switch i {
			case 0:
				c.Assert(allPortRanges, jc.DeepEquals, map[network.PortRange]string{
					// 10/tcp..13/tcp were merged and migrated as
					// 10-13/tcp (wp1/1).
					s.newRange(10, 13, "tcp"): units[1][1].Name(),
					// 14/udp was migrated ok as 14-14/udp (wp1/1).
					s.newRange(14, 14, "udp"): units[1][1].Name(),
				})
			case 1:
				c.Assert(allPortRanges, jc.DeepEquals, map[network.PortRange]string{
					// 63/UDP was migrated ok as 63-63/udp (wp1/0).
					s.newRange(63, 63, "udp"): units[1][0].Name(),
					// 443/tCp was migrated ok as 443-443/tcp (wp1/0).
					s.newRange(443, 443, "tcp"): units[1][0].Name(),
					// -1/tcp..5/tcp was merged, sanitized, and
					// migrated ok as 1-5/tcp (wp1/0).
					s.newRange(1, 5, "tcp"): units[1][0].Name(),
					// 22/tcp was migrated ok as 22-22/tcp (wp1/0).
					s.newRange(22, 22, "tcp"): units[1][0].Name(),
					// 80/tcp..85/tcp were merged and migrated ok as
					// 80-85/tcp (wp1/0).
					s.newRange(80, 85, "tcp"): units[1][0].Name(),
					// 100/tcp..110/tcp were merged and migrated ok as
					// 100-110/tcp (wp1/0).
					s.newRange(100, 110, "tcp"): units[1][0].Name(),
					// 4000/tcp..4010/tcp were merged and migrated ok
					// as 4000-4010/tcp (wp1/0).
					s.newRange(4000, 4010, "tcp"): units[1][0].Name(),
					// 1234/tcp,1234/tcp..1235/tcp were merged,
					// duplicates ignored, and migrated ok as
					// 1234-1235/tcp (wp2/1).
					s.newRange(1234, 1235, "tcp"): units[2][1].Name(),
					// 100/udp..110/udp were merged and migrated ok as
					// 100-110/udp (wp2/1).
					s.newRange(100, 110, "udp"): units[2][1].Name(),
					// 4000/udp..4010/udp were merged and migrated ok
					// as 4000-4010/udp (wp2/1).
					s.newRange(4000, 4010, "udp"): units[2][1].Name(),
					// 8080/udp was migrated ok as 8080-8080/udp (wp2/1).
					s.newRange(8080, 8080, "udp"): units[2][1].Name(),
				})
			case 2:
				c.Assert(allPortRanges, jc.DeepEquals, map[network.PortRange]string{
					// 100-110/tcp (wp2/1) existed before migration.
					s.newRange(100, 110, "tcp"): units[2][1].Name(),
					// 10/tcp..20/tcp were merged and migrated ok as
					// 10-20/tcp (wp2/0).
					s.newRange(10, 20, "tcp"): units[2][0].Name(),
					// 65530/udp..65540/udp were merged, sanitized,
					// and migrated ok as 65530-65535/udp (wp2/0).
					s.newRange(65530, 65535, "udp"): units[2][0].Name(),
				})
			}
		}
	}
}

func (s *upgradesSuite) TestMigrateUnitPortsToOpenedPorts(c *gc.C) {
	machines, units := s.setUpPortsMigration(c)

	// Ensure there are no new-style port ranges before the migration,
	// except for macines[2].
	s.assertInitialMachinePorts(c, machines, units)

	err := MigrateUnitPortsToOpenedPorts(s.state)
	c.Assert(err, jc.ErrorIsNil)

	// Ensure there are no ports on the migrated units' documents,
	// except for units[2][2].
	s.assertUnitPortsPostMigration(c, units)

	// Ensure new-style port ranges are migrated as expected.
	s.assertFinalMachinePorts(c, machines, units)
}

func (s *upgradesSuite) TestMigrateUnitPortsToOpenedPortsIdempotent(c *gc.C) {
	machines, units := s.setUpPortsMigration(c)

	// Ensure there are no new-style port ranges before the migration,
	// except for macines[2].
	s.assertInitialMachinePorts(c, machines, units)

	err := MigrateUnitPortsToOpenedPorts(s.state)
	c.Assert(err, jc.ErrorIsNil)

	// Ensure there are no ports on the migrated units' documents,
	// except for units[2][2].
	s.assertUnitPortsPostMigration(c, units)

	// Ensure new-style port ranges are migrated as expected.
	s.assertFinalMachinePorts(c, machines, units)

	// Migrate and check again, should work fine.
	err = MigrateUnitPortsToOpenedPorts(s.state)
	c.Assert(err, jc.ErrorIsNil)
	s.assertUnitPortsPostMigration(c, units)
	s.assertFinalMachinePorts(c, machines, units)
}

func (s *upgradesSuite) setUpMeterStatusCreation(c *gc.C) []*Unit {
	// Set up the test scenario with several units that have no meter status docs
	// associated with them.
	units := make([]*Unit, 9)
	charm := AddTestingCharm(c, s.state, "wordpress")
	stateOwner, err := s.state.AddUser("bob", "notused", "notused", "bob")
	c.Assert(err, jc.ErrorIsNil)
	ownerTag := stateOwner.UserTag()
	_, err = s.state.AddEnvironmentUser(ownerTag, ownerTag)
	c.Assert(err, jc.ErrorIsNil)

	for i := 0; i < 3; i++ {
		svc := AddTestingService(c, s.state, fmt.Sprintf("service%d", i), charm, ownerTag)

		for j := 0; j < 3; j++ {
			name, err := svc.newUnitName()
			c.Assert(err, jc.ErrorIsNil)
			docID := s.state.docID(name)
			udoc := &unitDoc{
				DocID:     docID,
				Name:      name,
				EnvUUID:   svc.doc.EnvUUID,
				Service:   svc.doc.Name,
				Series:    svc.doc.Series,
				Life:      Alive,
				Principal: "",
			}
			ops := []txn.Op{
				{
					C:      unitsC,
					Id:     docID,
					Assert: txn.DocMissing,
					Insert: udoc,
				},
				{
					C:      servicesC,
					Id:     svc.doc.DocID,
					Assert: isAliveDoc,
					Update: bson.D{{"$inc", bson.D{{"unitcount", 1}}}},
				}}
			err = s.state.runTransaction(ops)
			c.Assert(err, jc.ErrorIsNil)
			units[i*3+j], err = s.state.Unit(name)
			c.Assert(err, jc.ErrorIsNil)
		}
	}
	return units
}

func (s *upgradesSuite) TestCreateMeterStatuses(c *gc.C) {
	units := s.setUpMeterStatusCreation(c)

	// assert the units do not have meter status documents
	for _, unit := range units {
		_, _, err := unit.GetMeterStatus()
		c.Assert(err, gc.ErrorMatches, "cannot retrieve meter status for unit .*: not found")
	}

	// run meter status upgrade
	err := CreateUnitMeterStatus(s.state)
	c.Assert(err, jc.ErrorIsNil)

	// assert the units do not have meter status documents
	for _, unit := range units {
		code, info, err := unit.GetMeterStatus()
		c.Assert(err, jc.ErrorIsNil)
		c.Assert(code, gc.Equals, "NOT SET")
		c.Assert(info, gc.Equals, "")
	}

	// run migration again to make sure it's idempotent
	err = CreateUnitMeterStatus(s.state)
	c.Assert(err, jc.ErrorIsNil)
	for _, unit := range units {
		code, info, err := unit.GetMeterStatus()
		c.Assert(err, jc.ErrorIsNil)
		c.Assert(code, gc.Equals, "NOT SET")
		c.Assert(info, gc.Equals, "")
	}
}

func (s *upgradesSuite) TestMigrateMachineInstanceIdToInstanceData(c *gc.C) {
	machineID := "0"
	var instID instance.Id = "1"
	s.instanceIdSetUp(c, machineID, instID)

	err := MigrateMachineInstanceIdToInstanceData(s.state)
	c.Assert(err, jc.ErrorIsNil)

	s.instanceIdAssertMigration(c, machineID, instID)
}

func (s *upgradesSuite) TestMigrateMachineInstanceIdToInstanceDataIdempotent(c *gc.C) {
	machineID := "0"
	var instID instance.Id = "1"
	s.instanceIdSetUp(c, machineID, instID)

	err := MigrateMachineInstanceIdToInstanceData(s.state)
	c.Assert(err, jc.ErrorIsNil)

	err = MigrateMachineInstanceIdToInstanceData(s.state)
	c.Assert(err, jc.ErrorIsNil)

	s.instanceIdAssertMigration(c, machineID, instID)
}

func (s *upgradesSuite) TestMigrateMachineInstanceIdNoIdLogsWarning(c *gc.C) {
	machineID := "0"
	var instID instance.Id = ""
	s.instanceIdSetUp(c, machineID, instID)

	MigrateMachineInstanceIdToInstanceData(s.state)
	c.Assert(c.GetTestLog(), jc.Contains, `WARNING juju.state.upgrade machine "0" doc has no instanceid`)
}

func (s *upgradesSuite) instanceIdSetUp(c *gc.C, machineID string, instID instance.Id) {
	mDoc := bson.M{
		"_id":        machineID,
		"instanceid": instID,
	}
	ops := []txn.Op{
		txn.Op{
			C:      machinesC,
			Id:     machineID,
			Assert: txn.DocMissing,
			Insert: mDoc,
		},
	}
	err := s.state.runTransaction(ops)
	c.Assert(err, jc.ErrorIsNil)
}

func (s *upgradesSuite) instanceIdAssertMigration(c *gc.C, machineID string, instID instance.Id) {
	// check to see if instanceid is in instance
	var instanceMap bson.M
	insts, closer := s.state.getCollection(instanceDataC)
	defer closer()
	err := insts.FindId(machineID).One(&instanceMap)
	c.Assert(err, jc.ErrorIsNil)
	c.Assert(instanceMap["instanceid"], gc.Equals, string(instID))

	// check to see if instanceid field is removed
	var machineMap bson.M
	machines, closer := s.state.getCollection(machinesC)
	defer closer()
	err = machines.FindId(machineID).One(&machineMap)
	c.Assert(err, jc.ErrorIsNil)
	_, keyExists := machineMap["instanceid"]
	c.Assert(keyExists, jc.IsFalse)
}

// setUpJobManageNetworking prepares the test environment for the JobManageNetworking tests.
func (s *upgradesSuite) setUpJobManageNetworking(c *gc.C, provider string, manual bool) {
	// Set provider type.
	settings, err := readSettings(s.state, environGlobalKey)
	c.Assert(err, jc.ErrorIsNil)
	settings.Set("type", provider)
	_, err = settings.Write()
	c.Assert(err, jc.ErrorIsNil)
	// Add machines.
	machines, err := s.state.AddMachines([]MachineTemplate{
		{Series: "quantal", Jobs: []MachineJob{JobHostUnits}},
		{Series: "quantal", Jobs: []MachineJob{JobHostUnits}},
		{Series: "quantal", Jobs: []MachineJob{JobHostUnits}},
	}...)
	c.Assert(err, jc.ErrorIsNil)
	ops := []txn.Op{}
	if manual {
		mdoc := machines[2].doc
		ops = append(ops, txn.Op{
			C:      machinesC,
			Id:     mdoc.DocID,
			Update: bson.D{{"$set", bson.D{{"nonce", "manual:" + mdoc.Nonce}}}},
		})
	}
	// Run transaction.
	err = s.state.runTransaction(ops)
	c.Assert(err, jc.ErrorIsNil)
}

// checkJobManageNetworking tests if the machine withe the given id has the
// JobManageNetworking if hasJob shows that it should.
func (s *upgradesSuite) checkJobManageNetworking(c *gc.C, id string, hasJob bool) {
	machine, err := s.state.Machine(id)
	c.Assert(err, jc.ErrorIsNil)
	jobs := machine.Jobs()
	foundJob := false
	for _, job := range jobs {
		if job == JobManageNetworking {
			foundJob = true
			break
		}
	}
	c.Assert(foundJob, gc.Equals, hasJob)
}

// tearDownJobManageNetworking cleans the test environment for the following tests.
func (s *upgradesSuite) tearDownJobManageNetworking(c *gc.C) {
	// Remove machines.
	machines, err := s.state.AllMachines()
	c.Assert(err, jc.ErrorIsNil)
	for _, machine := range machines {
		err = machine.ForceDestroy()
		c.Assert(err, jc.ErrorIsNil)
		err = machine.EnsureDead()
		c.Assert(err, jc.ErrorIsNil)
		err = machine.Remove()
		c.Assert(err, jc.ErrorIsNil)
	}
	// Reset machine sequence.
	query := s.state.db.C(sequenceC).FindId(s.state.docID("machine"))
	set := mgo.Change{
		Update: bson.M{"$set": bson.M{"counter": 0}},
		Upsert: true,
	}
	result := &sequenceDoc{}
	_, err = query.Apply(set, result)
	c.Assert(err, jc.ErrorIsNil)
}

func (s *upgradesSuite) TestJobManageNetworking(c *gc.C) {
	tests := []struct {
		description string
		provider    string
		manual      bool
		hasJob      []bool
	}{{
		description: "azure provider, no manual provisioned machines",
		provider:    "azure",
		manual:      false,
		hasJob:      []bool{true, true, true},
	}, {
		description: "azure provider, one manual provisioned machine",
		provider:    "azure",
		manual:      true,
		hasJob:      []bool{true, true, false},
	}, {
		description: "ec2 provider, no manual provisioned machines",
		provider:    "ec2",
		manual:      false,
		hasJob:      []bool{true, true, true},
	}, {
		description: "ec2 provider, one manual provisioned machine",
		provider:    "ec2",
		manual:      true,
		hasJob:      []bool{true, true, false},
	}, {
		description: "joyent provider, no manual provisioned machines",
		provider:    "joyent",
		manual:      false,
		hasJob:      []bool{true, true, true},
	}, {
		description: "joyent provider, one manual provisioned machine",
		provider:    "joyent",
		manual:      true,
		hasJob:      []bool{true, true, false},
	}, {
		description: "local provider, no manual provisioned machines",
		provider:    "local",
		manual:      false,
		hasJob:      []bool{false, true, true},
	}, {
		description: "maas provider, no manual provisioned machines",
		provider:    "maas",
		manual:      false,
		hasJob:      []bool{false, false, false},
	}, {
		description: "maas provider, one manual provisioned machine",
		provider:    "maas",
		manual:      true,
		hasJob:      []bool{false, false, false},
	}, {
		description: "manual provider, only manual provisioned machines",
		provider:    "manual",
		manual:      false,
		hasJob:      []bool{false, false, false},
	}, {
		description: "openstack provider, no manual provisioned machines",
		provider:    "openstack",
		manual:      false,
		hasJob:      []bool{true, true, true},
	}, {
		description: "openstack provider, one manual provisioned machine",
		provider:    "openstack",
		manual:      true,
		hasJob:      []bool{true, true, false},
	}}
	for i, test := range tests {
		c.Logf("test %d: %s", i, test.description)
		s.setUpJobManageNetworking(c, test.provider, test.manual)

		err := MigrateJobManageNetworking(s.state)
		c.Assert(err, jc.ErrorIsNil)

		s.checkJobManageNetworking(c, "0", test.hasJob[0])
		s.checkJobManageNetworking(c, "1", test.hasJob[1])
		s.checkJobManageNetworking(c, "2", test.hasJob[2])

		s.tearDownJobManageNetworking(c)
	}
}<|MERGE_RESOLUTION|>--- conflicted
+++ resolved
@@ -1169,13 +1169,8 @@
 	// - 100-110/tcp (simulate a pre-existing range for units[2][1],
 	//   without opening the ports on the unit itself)
 	portRange, err := NewPortRange(units[2][1].Name(), 100, 110, "tcp")
-<<<<<<< HEAD
-	c.Assert(err, gc.IsNil)
+	c.Assert(err, jc.ErrorIsNil)
 	portsMachine2, err := getOrCreateOldPorts(
-=======
-	c.Assert(err, jc.ErrorIsNil)
-	portsMachine2, err := GetOrCreatePorts(
->>>>>>> 2807fed7
 		s.state, machines[2].Id(), network.DefaultPublic,
 	)
 	c.Assert(err, jc.ErrorIsNil)
