// launchpad.net/juju/state
//
// Copyright (c) 2011-2012 Canonical Ltd.

package state

import (
	"errors"
	"fmt"
	"launchpad.net/goyaml"
	"launchpad.net/gozk/zookeeper"
	pathpkg "path"
	"sort"
)

var (
	// stateChange is a common error inside the state processing.
	stateChanged = errors.New("environment state has changed")
	// zkPermAll is a convenience variable for creating new nodes.
	zkPermAll = zookeeper.WorldACL(zookeeper.PERM_ALL)
)

const (
	ItemAdded = iota + 1
	ItemModified
	ItemDeleted
)

// ItemChange represents the change of an item in a configNode.
type ItemChange struct {
	Type     int
	Key      string
	OldValue interface{}
	NewValue interface{}
}

// String returns the item change in a readable format.
func (ic *ItemChange) String() string {
	switch ic.Type {
	case ItemAdded:
		return fmt.Sprintf("setting added: %v = %v", ic.Key, ic.NewValue)
	case ItemModified:
		return fmt.Sprintf("setting modified: %v = %v (was %v)",
			ic.Key, ic.NewValue, ic.OldValue)
	case ItemDeleted:
		return fmt.Sprintf("setting deleted: %v (was %v)", ic.Key, ic.OldValue)
	}
	return fmt.Sprintf("unknown setting change type %d: %v = %v (was %v)",
		ic.Type, ic.Key, ic.NewValue, ic.OldValue)
}

// itemChangeSlice contains a slice of item changes in a config node. 
// It implements the sort interface to sort the items changes by key.
type itemChangeSlice []ItemChange

func (ics itemChangeSlice) Len() int           { return len(ics) }
func (ics itemChangeSlice) Less(i, j int) bool { return ics[i].Key < ics[j].Key }
func (ics itemChangeSlice) Swap(i, j int)      { ics[i], ics[j] = ics[j], ics[i] }

// A ConfigNode represents the data of a ZooKeeper node
// containing YAML-based settings. It manages changes to
// the data as a delta in memory, and merges them back
// onto the node when explicitly requested.
type ConfigNode struct {
	zk   *zookeeper.Conn
	path string
	// pristineCache holds the values in the config node before
	// any keys have been changed. It is reset on Read and Write
	// operations.
	pristineCache map[string]interface{}
	// cache holds the current values in the config node.
	// The difference between pristineCache and cache
	// determines the delta to be applied when ConfigNode.Write
	// is called.
	cache map[string]interface{}
}

func newConfigNode(zk *zookeeper.Conn, path string) *ConfigNode {
	return &ConfigNode{
		zk:    zk,
		path:  path,
		cache: make(map[string]interface{}),
	}
}

// createConfigNode writes an initial config node.
func createConfigNode(zk *zookeeper.Conn, path string, values map[string]interface{}) (*ConfigNode, error) {
	c := newConfigNode(zk, path)
	c.cache = copyCache(values)
	_, err := c.Write()
	if err != nil {
		return nil, err
	}
	return c, nil
}

// parseConfigNode creates a config node based on a pre-read content.
func parseConfigNode(zk *zookeeper.Conn, path, content string) (*ConfigNode, error) {
<<<<<<< HEAD
	c := newConfigNode(zk, path)
	if err := c.setPristineContent(content); err != nil {
=======
	c := &ConfigNode{
		zk:    zk,
		path:  path,
		cache: make(map[string]interface{}),
	}
	if err := goyaml.Unmarshal([]byte(content), &c.cache); err != nil {
>>>>>>> facb8f14
		return nil, err
	}
	c.cache = copyCache(c.pristineCache)
	return c, nil
}

// setPristineContent sets the currently known contents of the node.
// It does not affect the user-set contents.
func (c *ConfigNode) setPristineContent(content string) error {
	if err := goyaml.Unmarshal([]byte(content), &c.pristineCache); err != nil {
		return err
	}
	return nil
}

// readConfigNode returns the ConfigNode for path.
func readConfigNode(zk *zookeeper.Conn, path string) (*ConfigNode, error) {
	c := newConfigNode(zk, path)
	if err := c.Read(); err != nil {
		return nil, err
	}
	return c, nil
}

// Read (re)reads the node data into c.
func (c *ConfigNode) Read() error {
	yaml, _, err := c.zk.Get(c.path)
	if err != nil {
		if !zookeeper.IsError(err, zookeeper.ZNONODE) {
			return err
		}
	}
	if err := c.setPristineContent(yaml); err != nil {
		return err
	}
	c.cache = copyCache(c.pristineCache)
	return nil
}

// Write writes changes made to c back onto its node.
// Changes are written as a delta applied on top of the
// latest version of the node, to prevent overwriting
// unrelated changes made to the node since it was last read.
func (c *ConfigNode) Write() ([]ItemChange, error) {
	// changes is used by applyChanges to return the changes to
	// this scope.
	changes := []ItemChange{}
	// nil is a possible value for a key, so we use missing as
	// a marker to simplify the algorithm below.
	missing := new(bool)
	applyChanges := func(yaml string, stat *zookeeper.Stat) (string, error) {
		changes = changes[:0]
		current := make(map[string]interface{})
		if yaml != "" {
			if err := goyaml.Unmarshal([]byte(yaml), current); err != nil {
				return "", err
			}
		}
		for key := range cacheKeys(c.pristineCache, c.cache) {
			oldValue, ok := c.pristineCache[key]
			if !ok {
				oldValue = missing
			}
			newValue, ok := c.cache[key]
			if !ok {
				newValue = missing
			}
			if oldValue == newValue {
				continue
			}
			var change ItemChange
			if newValue != missing {
				current[key] = newValue
				if oldValue != missing {
					change = ItemChange{ItemModified, key, oldValue, newValue}
				} else {
					change = ItemChange{ItemAdded, key, nil, newValue}
				}
			} else if _, ok := current[key]; ok {
				delete(current, key)
				change = ItemChange{ItemDeleted, key, oldValue, nil}
			}
			changes = append(changes, change)
		}
		currentYaml, err := goyaml.Marshal(current)
		if err != nil {
			return "", err
		}
		return string(currentYaml), nil
	}
	if err := c.zk.RetryChange(c.path, 0, zkPermAll, applyChanges); err != nil {
		return nil, err
	}
	sort.Sort(itemChangeSlice(changes))
	c.pristineCache = copyCache(c.cache)
	return changes, nil
}

// Keys returns the current keys in alphabetical order.
func (c *ConfigNode) Keys() []string {
	keys := []string{}
	for key := range c.cache {
		keys = append(keys, key)
	}
	sort.Strings(keys)
	return keys
}

// Get returns the value of key and whether it was found.
func (c *ConfigNode) Get(key string) (value interface{}, found bool) {
	value, found = c.cache[key]
	return
}

// Map returns all keys and values of the node.
func (c *ConfigNode) Map() map[string]interface{} {
	return copyCache(c.cache)
}

// Set sets key to value
func (c *ConfigNode) Set(key string, value interface{}) {
	c.cache[key] = value
}

// Update sets multiple key/value pairs.
func (c *ConfigNode) Update(kv map[string]interface{}) {
	for key, value := range kv {
		c.cache[key] = value
	}
}

// Delete removes key.
func (c *ConfigNode) Delete(key string) {
	delete(c.cache, key)
}

// zkRemoveTree recursively removes a zookeeper node and all its
// children.  It does not delete "/zookeeper" or the root node itself
// and it does not consider deleting a nonexistent node to be an error.
func zkRemoveTree(zk *zookeeper.Conn, path string) error {
	// If we try to delete the zookeeper node (for example when
	// calling ZkRemoveTree(zk, "/")) we silently ignore it.
	if path == "/zookeeper" {
		return nil
	}
	// First recursively delete the children.
	children, _, err := zk.Children(path)
	if err != nil {
		if zookeeper.IsError(err, zookeeper.ZNONODE) {
			return nil
		}
		return err
	}
	for _, child := range children {
		if err := zkRemoveTree(zk, pathpkg.Join(path, child)); err != nil {
			return err
		}
	}
	// Now delete the path itself unless it's the root node.
	if path == "/" {
		return nil
	}
	err = zk.Delete(path, -1)
	if err != nil && !zookeeper.IsError(err, zookeeper.ZNONODE) {
		return err
	}
	return nil
}

// copyCache copies the keys and values of one cache into a new one.
func copyCache(in map[string]interface{}) (out map[string]interface{}) {
	out = make(map[string]interface{})
	for key, value := range in {
		out[key] = value
	}
	return
}

// cacheKeys returns the keys of all caches as a key=>true map.
func cacheKeys(caches ...map[string]interface{}) map[string]bool {
	keys := make(map[string]bool)
	for _, cache := range caches {
		for key := range cache {
			keys[key] = true
		}
	}
	return keys
}

// Quote translates an unsafe string into a safe quoted one. ASCII
// letters, ASCII digits, dot and dash stay the same, other bytes
// are translated to their hex representation surrounded by 
// underscores.
func Quote(unsafe string) string {
	safe := make([]byte, 0, len(unsafe)*4)
	for i := 0; i < len(unsafe); i++ {
		b := unsafe[i]
		switch {
		case b >= 'a' && b <= 'z',
			b >= 'A' && b <= 'Z',
			b >= '0' && b <= '9',
			b == '.',
			b == '-':
			safe = append(safe, b)
		default:
			safe = append(safe, fmt.Sprintf("_%02x_", b)...)
		}
	}
	return string(safe)
}<|MERGE_RESOLUTION|>--- conflicted
+++ resolved
@@ -96,17 +96,8 @@
 
 // parseConfigNode creates a config node based on a pre-read content.
 func parseConfigNode(zk *zookeeper.Conn, path, content string) (*ConfigNode, error) {
-<<<<<<< HEAD
 	c := newConfigNode(zk, path)
 	if err := c.setPristineContent(content); err != nil {
-=======
-	c := &ConfigNode{
-		zk:    zk,
-		path:  path,
-		cache: make(map[string]interface{}),
-	}
-	if err := goyaml.Unmarshal([]byte(content), &c.cache); err != nil {
->>>>>>> facb8f14
 		return nil, err
 	}
 	c.cache = copyCache(c.pristineCache)
