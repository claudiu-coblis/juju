// Copyright 2012, 2013 Canonical Ltd.
// Licensed under the AGPLv3, see LICENCE file for details.

package deployer

import (
	"fmt"
	"io/ioutil"
	"os"
	"path"
	"regexp"
	"strings"

	"launchpad.net/juju-core/agent"
	"launchpad.net/juju-core/agent/tools"
	"launchpad.net/juju-core/log/syslog"
	"launchpad.net/juju-core/names"
	"launchpad.net/juju-core/upstart"
	"launchpad.net/juju-core/version"
)

// SimpleContext is a Context that manages unit deployments via upstart
// jobs on the local system.
type SimpleContext struct {

	// addresser is used to get the current state server addresses at the time
	// the given unit is deployed.
	addresser Addresser

	// caCert holds the CA certificate that will be used
	// to validate the state server's certificate, in PEM format.
	caCert []byte

	// initDir specifies the directory used by upstart on the local system.
	// It is typically set to "/etc/init".
	initDir string

	// dataDir specifies the directory used by juju to store its state. It
	// is typically set to "/var/lib/juju".
	dataDir string

	// logDir specifies the directory to which installed units will write
	// their log files. It is typically set to "/var/log/juju".
	logDir string

	// sysLogConfigDir specifies the directory to which the syslog conf file
	// will be written. It is set for testing and left empty for production, in
	// which case the system default is used, typically /etc/rsyslog.d
	syslogConfigDir string

	// syslogConfigPath is the full path name of the syslog conf file.
	syslogConfigPath string
}

var _ Context = (*SimpleContext)(nil)

// NewSimpleContext returns a new SimpleContext, acting on behalf of the
// specified deployer, that deploys unit agents as upstart jobs in
// "/etc/init" logging to "/var/log/juju". Paths to which agents and tools
// are installed are relative to dataDir; if dataDir is empty, it will be
// set to "/var/lib/juju".
func NewSimpleContext(dataDir string, caCert []byte, addresser Addresser) *SimpleContext {
	if dataDir == "" {
		dataDir = "/var/lib/juju"
	}
	return &SimpleContext{
		addresser: addresser,
		caCert:    caCert,
		initDir:   "/etc/init",
		dataDir:   dataDir,
		logDir:    "/var/log/juju",
	}
}

func (ctx *SimpleContext) DeployUnit(unitName, initialPassword string) (err error) {
	// Check sanity.
	svc := ctx.upstartService(unitName)
	if svc.Installed() {
		return fmt.Errorf("unit %q is already deployed", unitName)
	}

	// Link the current tools for use by the new agent.
	tag := names.UnitTag(unitName)
	_, err = tools.ChangeAgentTools(ctx.dataDir, tag, version.Current)
	toolsDir := tools.ToolsDir(ctx.dataDir, tag)
	defer removeOnErr(&err, toolsDir)

	// Retrieve the state addresses.
	// TODO: remove the state addresses when unit agent is API only.
	stateAddrs, err := ctx.addresser.StateAddresses()
	if err != nil {
		return err
	}
	logger.Debugf("state addresses: %q", stateAddrs)
	apiAddrs, err := ctx.addresser.APIAddresses()
	if err != nil {
		return err
	}
	logger.Debugf("API addresses: %q", apiAddrs)
	conf, err := agent.NewAgentConfig(
		agent.AgentConfigParams{
			DataDir:        ctx.dataDir,
			Tag:            tag,
			Password:       initialPassword,
			Nonce:          "unused",
			StateAddresses: stateAddrs,
			APIAddresses:   apiAddrs,
			CACert:         ctx.caCert,
		})
	if err != nil {
		return err
	}
	if err := conf.Write(); err != nil {
		return err
	}
	defer removeOnErr(&err, conf.Dir())

	// Install an upstart job that runs the unit agent.
	logPath := path.Join(ctx.logDir, tag+".log")
	syslogConfigRenderer := syslog.NewForwardConfig(tag, stateAddrs)
	syslogConfigRenderer.ConfigDir = ctx.syslogConfigDir
	syslogConfigRenderer.ConfigFileName = fmt.Sprintf("26-juju-%s.conf", tag)
	if err := syslogConfigRenderer.Write(); err != nil {
		return err
	}
	ctx.syslogConfigPath = syslogConfigRenderer.ConfigFilePath()
	if err := syslog.Restart(); err != nil {
		logger.Warningf("installer: cannot restart syslog daemon: %v", err)
	}
	defer removeOnErr(&err, ctx.syslogConfigPath)

	cmd := strings.Join([]string{
		path.Join(toolsDir, "jujud"), "unit",
		"--data-dir", conf.DataDir(),
		"--unit-name", unitName,
		"--debug", // TODO: propagate debug state sensibly
	}, " ")
	uconf := &upstart.Conf{
		Service: *svc,
		Desc:    "juju unit agent for " + unitName,
		Cmd:     cmd,
		Out:     logPath,
<<<<<<< HEAD
=======
		// Propagate the provider type and container type enviroment variables.
		Env: map[string]string{
			osenv.JujuProviderType:  os.Getenv(osenv.JujuProviderType),
			osenv.JujuContainerType: os.Getenv(osenv.JujuContainerType),
		},
>>>>>>> 23f17e81
	}
	return uconf.Install()
}

// findUpstartJob tries to find an upstart job matching the
// given unit name in one of these formats:
//   jujud-<deployer-tag>:<unit-tag>.conf (for compatibility)
//   jujud-<unit-tag>.conf (default)
func (ctx *SimpleContext) findUpstartJob(unitName string) *upstart.Service {
	unitsAndJobs, err := ctx.deployedUnitsUpstartJobs()
	if err != nil {
		return nil
	}
	if job, ok := unitsAndJobs[unitName]; ok {
		svc := upstart.NewService(job)
		svc.InitDir = ctx.initDir
		return svc
	}
	return nil
}

func (ctx *SimpleContext) RecallUnit(unitName string) error {
	svc := ctx.findUpstartJob(unitName)
	if svc == nil || !svc.Installed() {
		return fmt.Errorf("unit %q is not deployed", unitName)
	}
	if err := svc.StopAndRemove(); err != nil {
		return err
	}
	tag := names.UnitTag(unitName)
	agentDir := agent.Dir(ctx.dataDir, tag)
	if err := os.RemoveAll(agentDir); err != nil {
		return err
	}
	if err := os.Remove(ctx.syslogConfigPath); err != nil && !os.IsNotExist(err) {
		logger.Warningf("installer: cannot remove %q: %v", ctx.syslogConfigPath, err)
	}
	// Defer this so a failure here does not impede the cleanup (as in tests).
	defer func() {
		if err := syslog.Restart(); err != nil {
			logger.Warningf("installer: cannot restart syslog daemon: %v", err)
		}
	}()
	toolsDir := tools.ToolsDir(ctx.dataDir, tag)
	return os.Remove(toolsDir)
}

var deployedRe = regexp.MustCompile("^(jujud-.*unit-([a-z0-9-]+)-([0-9]+))\\.conf$")

func (ctx *SimpleContext) deployedUnitsUpstartJobs() (map[string]string, error) {
	fis, err := ioutil.ReadDir(ctx.initDir)
	if err != nil {
		return nil, err
	}
	installed := make(map[string]string)
	for _, fi := range fis {
		if groups := deployedRe.FindStringSubmatch(fi.Name()); len(groups) == 4 {
			unitName := groups[2] + "/" + groups[3]
			if !names.IsUnit(unitName) {
				continue
			}
			installed[unitName] = groups[1]
		}
	}
	return installed, nil
}

func (ctx *SimpleContext) DeployedUnits() ([]string, error) {
	unitsAndJobs, err := ctx.deployedUnitsUpstartJobs()
	if err != nil {
		return nil, err
	}
	var installed []string
	for unitName := range unitsAndJobs {
		installed = append(installed, unitName)
	}
	return installed, nil
}

// upstartService returns an upstart.Service corresponding to the specified
// unit.
func (ctx *SimpleContext) upstartService(unitName string) *upstart.Service {
	tag := names.UnitTag(unitName)
	svcName := "jujud-" + tag
	svc := upstart.NewService(svcName)
	svc.InitDir = ctx.initDir
	return svc
}

func removeOnErr(err *error, path string) {
	if *err != nil {
		if err := os.Remove(path); err != nil {
			logger.Warningf("installer: cannot remove %q: %v", path, err)
		}
	}
}<|MERGE_RESOLUTION|>--- conflicted
+++ resolved
@@ -140,14 +140,12 @@
 		Desc:    "juju unit agent for " + unitName,
 		Cmd:     cmd,
 		Out:     logPath,
-<<<<<<< HEAD
-=======
+		// FIXME before submitting, container type should be in agent conf
 		// Propagate the provider type and container type enviroment variables.
 		Env: map[string]string{
 			osenv.JujuProviderType:  os.Getenv(osenv.JujuProviderType),
 			osenv.JujuContainerType: os.Getenv(osenv.JujuContainerType),
 		},
->>>>>>> 23f17e81
 	}
 	return uconf.Install()
 }
