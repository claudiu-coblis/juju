--- conflicted
+++ resolved
@@ -67,13 +67,8 @@
 			}
 		case change := <-fw.machineUnitsChanges:
 			if change.change == nil {
-<<<<<<< HEAD
-				log.Printf("tracker of machine %d terminated prematurely", change.machineTracker.machine.Id())
+				log.Printf("tracker of machine %d terminated prematurely: %v", change.machineTracker.machine.Id(), change.machineTracker.stop())
 				delete(fw.machines, change.machineTracker.machine.Id())
-=======
-				log.Printf("tracker of machine %d terminated prematurely: %v", change.machine.id, change.machine.stop())
-				delete(fw.machines, change.machine.id)
->>>>>>> 340ec110
 				continue
 			}
 			for _, removedUnit := range change.change.Removed {
@@ -111,7 +106,8 @@
 				if mt.ports[port] == nil && change.unitTracker.service.exposed {
 					mt.ports[port] = change.unitTracker
 					if err := fw.openPort(mt, port); err != nil {
-						log.Printf("can't open port %v on machine %d: %v", port, mt.machine.Id(), err)
+						fw.tomb.Killf("can't open port %v on machine %d: %v", port, mt.machine.Id(), err)
+						return
 					}
 					log.Debugf("firewaller: opened port %v on machine %d", port, mt.machine.Id())
 				}
@@ -121,7 +117,8 @@
 					delete(mt.ports, port)
 					if change.unitTracker.service.exposed {
 						if err := fw.closePort(mt, port); err != nil {
-							log.Printf("can't close port %v on machine %d: %v", port, mt.machine.Id(), err)
+							fw.tomb.Killf("can't close port %v on machine %d: %v", port, mt.machine.Id(), err)
+							return
 						}
 						log.Debugf("firewaller: closed port %v on machine %d", port, mt.machine.Id())
 					}
@@ -136,14 +133,17 @@
 func (fw *Firewaller) openPort(mt *machineTracker, port state.Port) error {
 	instanceId, err := mt.machine.InstanceId()
 	if err != nil {
+		log.Debugf("OUCH 1: %v", err)
 		return err
 	}
 	instances, err := fw.environ.Instances([]string{instanceId})
 	if err != nil {
+		log.Debugf("OUCH 2: %v", err)
 		return err
 	}
 	err = instances[0].OpenPorts(mt.machine.Id(), []state.Port{port})
 	if err != nil {
+		log.Debugf("OUCH 3: %v", err)
 		// TODO(mue) Add a retry logic later.
 		return err
 	}
